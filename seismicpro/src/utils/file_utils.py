--- conflicted
+++ resolved
@@ -139,15 +139,9 @@
         raise ValueError(f"Input file must contain a single vfunc, but {len(file_data)} were found in {path}")
     return file_data[0]
 
-
-<<<<<<< HEAD
 def make_prestack_segy(path, survey_size=(1000,1000), origin=(0,0), sources_step=(50,300), recievers_step=(100,25),
                        bin_size=(50,50), activation_dist=(500,500), samples=1500, sample_rate=2000, delay=0,
                        trace_gen=None, **kwargs): # pylint: disable=too-many-arguments
-=======
-def make_prestack_segy(path_segy, sources_size=500, activation_dist=500, bin_size=50, samples=1500, trace_gen=None,
-                       dist_source_lines=300, dist_sources=50, dist_reciever_lines=100, dist_recievers=25, **kwargs):
->>>>>>> e211cfe1
     # pylint: disable=invalid-name
     """ Makes a prestack segy with square geometry. Segy headers are filled with calculated values.
 
