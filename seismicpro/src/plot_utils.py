""" Utilily functions for visualization """
import numpy as np
import pandas as pd
import matplotlib.pyplot as plt
from matplotlib import patches, colors as mcolors
<<<<<<< HEAD
from matplotlib.collections import PatchCollection
from matplotlib.patches import Ellipse
=======
from matplotlib.colors import LinearSegmentedColormap, BoundaryNorm
>>>>>>> 55dd038a
from .utils import measure_gain_amplitude

class IndexTracker:
    """Provides onscroll and update methods for matplotlib scroll_event."""
    def __init__(self, ax, frames, frame_names, scroll_step=1, **kwargs):
        self._ax = ax
        self.frames = frames
        self.step = scroll_step
        self.frame_names = frame_names
        self.img_kwargs = kwargs
        self.ind = len(frames) // 2
        self.update()

    def onscroll(self, event):
        """Onscroll method."""
        print("%s %s" % (event.button, event.step))
        if event.button == 'up':
            self.ind = np.clip(self.ind + self.step, 0, len(self.frames) - 1)
        else:
            self.ind = np.clip(self.ind - self.step, 0, len(self.frames) - 1)
        self.update()

    def update(self):
        """Update method."""
        self._ax.clear()
        img = self.frames[self.ind]
        img = np.squeeze(img)
        if img.ndim == 2:
            self._ax.imshow(img.T, **self.img_kwargs)
        elif img.ndim == 1:
            self._ax.plot(img.T, **self.img_kwargs)
        else:
            raise ValueError('Invalid ndim to plot data.')

        self._ax.set_title('%s' % self.frame_names[self.ind])
        self._ax.set_aspect('auto')
        if img.ndim == 2:
            self._ax.set_ylim([img.shape[1], 0])
            self._ax.set_xlim([0, img.shape[0]])

def seismic_plot(arrs, wiggle=False, xlim=None, ylim=None, std=1, # pylint: disable=too-many-branches, too-many-arguments
                 pts=None, s=None, scatter_color=None, names=None, figsize=None,
                 save_to=None, dpi=None, line_color=None, title=None, **kwargs):
    """Plot seismic traces.
    Parameters
    ----------
    arrs : array-like
        Arrays of seismic traces to plot.
    wiggle : bool, default to False
        Show traces in a wiggle form.
    xlim : tuple, optional
        Range in x-axis to show.
    ylim : tuple, optional
        Range in y-axis to show.
    std : scalar, optional
        Amplitude scale for traces in wiggle form.
    pts : array_like, shape (n, )
        The points data positions.
    s : scalar or array_like, shape (n, ), optional
        The marker size in points**2.
    scatter_color : color, sequence, or sequence of color, optional
        The marker color.
    names : str or array-like, optional
        Title names to identify subplots.
    figsize : array-like, optional
        Output plot size.
    save_to : str or None, optional
        If not None, save plot to given path.
    dpi : int, optional, default: None
        The resolution argument for matplotlib.pyplot.savefig.
    line_color : color, sequence, or sequence of color, optional, default: None
        The trace color.
    title : str
        Plot title.
    kwargs : dict
        Additional keyword arguments for plot.
    Returns
    -------
    Multi-column subplots.
    Raises
    ------
    ValueError
        If ```trace_col``` is sequence and it lenght is not equal to the number of traces.
        If dimensions of given ```arrs``` not in [1, 2].
    """
    if isinstance(arrs, np.ndarray) and arrs.ndim == 2:
        arrs = (arrs,)

    if isinstance(names, str):
        names = (names,)

    line_color = 'k' if line_color is None else line_color
    fig, ax = plt.subplots(1, len(arrs), figsize=figsize, squeeze=False)
    for i, arr in enumerate(arrs):

        if not wiggle:
            arr = np.squeeze(arr)

        xlim_curr = xlim or (0, len(arr))

        if arr.ndim == 2:
            ylim_curr = ylim or (0, len(arr[0]))

            if wiggle:
                offsets = np.arange(*xlim_curr)

                if isinstance(line_color, str):
                    line_color = [line_color] * len(offsets)

                if len(line_color) != len(offsets):
                    raise ValueError("Lenght of line_color must be equal to the number of traces.")

                y = np.arange(*ylim_curr)
                for ix, k in enumerate(offsets):
                    x = k + std * arr[k, slice(*ylim_curr)] / np.std(arr)
                    col = line_color[ix]
                    ax[0, i].plot(x, y, '{}-'.format(col))
                    ax[0, i].fill_betweenx(y, k, x, where=(x > k), color=col)

            else:
                ax[0, i].imshow(arr.T, **kwargs)

        elif arr.ndim == 1:
            ax[0, i].plot(arr, **kwargs)
        else:
            raise ValueError('Invalid ndim to plot data.')

        if names is not None:
            ax[0, i].set_title(names[i])

        if arr.ndim == 2:
            ax[0, i].set_ylim([ylim_curr[1], ylim_curr[0]])
            if (not wiggle) or (pts is not None):
                ax[0, i].set_xlim(xlim_curr)

        if arr.ndim == 1:
            plt.xlim(xlim_curr)

        if pts is not None:
            ax[0, i].scatter(*pts, s=s, c=scatter_color)

        ax[0, i].set_aspect('auto')

    if title is not None:
        fig.suptitle(title)
    if save_to is not None:
        plt.savefig(save_to, dpi=dpi, transparent=True)

    plt.show()

def spectrum_plot(arrs, frame, rate, max_freq=None, names=None,
                  figsize=None, save_to=None, **kwargs):
    """Plot seismogram(s) and power spectrum of given region in the seismogram(s).

    Parameters
    ----------
    arrs : array-like
        Seismogram or sequence of seismograms.
    frame : tuple
        List of slices that frame region of interest.
    rate : scalar
        Sampling rate.
    max_freq : scalar
        Upper frequence limit.
    names : str or array-like, optional
        Title names to identify subplots.
    figsize : array-like, optional
        Output plot size.
    save_to : str or None, optional
        If not None, save plot to given path.
    kwargs : dict
        Named argumets to matplotlib.pyplot.imshow.

    Returns
    -------
    Plot of seismogram(s) and power spectrum(s).
    """
    if isinstance(arrs, np.ndarray) and arrs.ndim == 2:
        arrs = (arrs,)

    if isinstance(names, str):
        names = (names,)

    _, ax = plt.subplots(2, len(arrs), figsize=figsize, squeeze=False)
    for i, arr in enumerate(arrs):
        ax[0, i].imshow(arr.T, **kwargs)
        rect = patches.Rectangle((frame[0].start, frame[1].start),
                                 frame[0].stop - frame[0].start,
                                 frame[1].stop - frame[1].start,
                                 edgecolor='r', facecolor='none', lw=2)
        ax[0, i].add_patch(rect)
        ax[0, i].set_title('Seismogram {}'.format(names[i] if names
                                                  is not None else ''))
        ax[0, i].set_aspect('auto')
        spec = abs(np.fft.rfft(arr[frame], axis=1))**2
        freqs = np.fft.rfftfreq(len(arr[frame][0]), d=rate)
        if max_freq is None:
            max_freq = np.inf

        mask = freqs <= max_freq
        ax[1, i].plot(freqs[mask], np.mean(spec, axis=0)[mask], lw=2)
        ax[1, i].set_xlabel('Hz')
        ax[1, i].set_title('Spectrum plot {}'.format(names[i] if names
                                                     is not None else ''))
        ax[1, i].set_aspect('auto')

    if save_to is not None:
        plt.savefig(save_to)

    plt.show()

def gain_plot(arrs, window=51, xlim=None, ylim=None, figsize=None, names=None, **kwargs):# pylint: disable=too-many-branches
    r"""Gain's graph plots the ratio of the maximum mean value of
    the amplitude to the mean value of the smoothed amplitude at the moment t.

    First of all for each trace the smoothed version calculated by following formula:
        $$Am = \sqrt{\mathcal{H}(Am)^2 + Am^2}, \ where$$
    Am - Amplitude of trace.
    $\mathcal{H}$ - is a Hilbert transformaion.

    Then the average values of the amplitudes (Am) at each time (t) are calculated.
    After it the resulted value received from the following equation:

        $$ G(t) = - \frac{\max{(Am)}}{Am(t)} $$

    Parameters
    ----------
    sample : array-like
        Seismogram.
    window : int, default 51
        Size of smoothing window of the median filter.
    xlim : tuple or list with size 2
        Bounds for plot's x-axis.
    ylim : tuple or list with size 2
        Bounds for plot's y-axis.
    figsize : array-like, optional
        Output plot size.
    names : str or array-like, optional
        Title names to identify subplots.

    Returns
    -------
    Gain's plot.
    """
    if isinstance(arrs, np.ndarray) and arrs.ndim == 2:
        arrs = (arrs,)

    _, ax = plt.subplots(1, len(arrs), figsize=figsize)
    ax = ax.reshape(-1) if isinstance(ax, np.ndarray) else [ax]

    for ix, sample in enumerate(arrs):
        result = measure_gain_amplitude(sample, window)
        ax[ix].plot(result, range(len(result)), **kwargs)
        if names is not None:
            ax[ix].set_title(names[ix])
        if xlim is None:
            set_xlim = (max(result)-min(result)*.1, max(result)+min(result)*1.1)
        elif isinstance(xlim[0], (int, float)):
            set_xlim = xlim
        elif len(xlim) != len(arrs):
            raise ValueError('Incorrect format for xbounds.')
        else:
            set_xlim = xlim[ix]

        if ylim is None:
            set_ylim = (len(result)+100, -100)
        elif isinstance(ylim[0], (int, float)):
            set_ylim = ylim
        elif len(ylim) != len(arrs):
            raise ValueError('Incorrect format for ybounds.')
        else:
            set_ylim = ylim[ix]

        ax[ix].set_ylim(set_ylim)
        ax[ix].set_xlim(set_xlim)
        ax[ix].set_xlabel('Maxamp/Amp')
        ax[ix].set_ylabel('Time')
    plt.show()

def statistics_plot(arrs, stats, rate=None, figsize=None, names=None,
                    save_to=None, **kwargs):
    """Show seismograms and various trace statistics, e.g. rms amplitude and rms frequency.

    Parameters
    ----------
    arrs : array-like
        Seismogram or sequence of seismograms.
    stats : str, callable or array-like
        Name of statistics in statistics zoo, custom function to be avaluated or array of stats.
    rate : scalar
        Sampling rate for spectral statistics.
    figsize : array-like, optional
        Output plot size.
    names : str or array-like, optional
        Title names to identify subplots.
    save_to : str or None, optional
        If not None, save plot to given path.
    kwargs : dict
        Named argumets to matplotlib.pyplot.imshow.

    Returns
    -------
    Plots of seismorgams and trace statistics.
    """
    def rms_freq(x, rate):
        "Calculate rms frequency."
        spec = abs(np.fft.rfft(x, axis=1))**2
        spec = spec / spec.sum(axis=1).reshape((-1, 1))
        freqs = np.fft.rfftfreq(len(x[0]), d=rate)
        return  np.sqrt((freqs**2 * spec).sum(axis=1))

    statistics_zoo = dict(ma_ampl=lambda x, *args: np.mean(abs(x), axis=1),
                          rms_ampl=lambda x, *args: np.sqrt(np.mean(x**2, axis=1)),
                          std_ampl=lambda x, *args: np.std(x, axis=1),
                          rms_freq=rms_freq)

    if isinstance(arrs, np.ndarray) and arrs.ndim == 2:
        arrs = (arrs,)

    if isinstance(stats, str) or callable(stats):
        stats = (stats,)

    if isinstance(names, str):
        names = (names,)

    _, ax = plt.subplots(2, len(arrs), figsize=figsize, squeeze=False)
    for i, arr in enumerate(arrs):
        for k in stats:
            if isinstance(k, str):
                func, label = statistics_zoo[k], k
            else:
                func, label = k, k.__name__

            ax[0, i].plot(func(arr, rate), label=label)

        ax[0, i].legend()
        ax[0, i].set_xlim([0, len(arr)])
        ax[0, i].set_aspect('auto')
        ax[0, i].set_title(names[i] if names is not None else '')
        ax[1, i].imshow(arr.T, **kwargs)
        ax[1, i].set_aspect('auto')

    if save_to is not None:
        plt.savefig(save_to)

    plt.show()

def show_research(df, layout=None, average_repetitions=False, log_scale=False, rolling_window=None, color=None): # pylint: disable=too-many-branches
    """Show plots given by research dataframe.

    Parameters
    ----------
    df : DataFrame
        Research's results
    layout : list, optional
        list of strings where each element consists two parts that splited by /. First part is the type
        of calculated value wrote in the "name" column. Second is name of column  with the parameters
        that will be drawn.
    average_repetitions : bool, optional
        If True, then a separate line will be drawn for each repetition
        else one mean line will be drawn for each repetition.
    log_scale : bool, optional
        If True, values will be logarithmised.
    rolling_window : None or int, optional
        Size of rolling window.
    """
    if layout is None:
        layout = []
        for nlabel, ndf in df.groupby("name"):
            ndf = ndf.drop(['config', 'name', 'iteration', 'repetition'], axis=1).dropna(axis=1)
            for attr in ndf.columns.values:
                layout.append('/'.join([str(nlabel), str(attr)]))
    if isinstance(log_scale, bool):
        log_scale = [log_scale] * len(layout)
    if isinstance(rolling_window, int) or (rolling_window is None):
        rolling_window = [rolling_window] * len(layout)
    rolling_window = [x if x is not None else 1 for x in rolling_window]

    if color is None:
        color = list(mcolors.CSS4_COLORS.keys())
    df_len = len(df['config'].unique())
    replace = not len(color) > df_len
    chosen_colors = np.random.choice(color, replace=replace, size=df_len)

    _, ax = plt.subplots(1, len(layout), figsize=(9 * len(layout), 7))
    if len(layout) == 1:
        ax = (ax, )

    for i, (title, log, roll_w) in enumerate(list(zip(*[layout, log_scale, rolling_window]))):
        name, attr = title.split('/')
        ndf = df[df['name'] == name]
        for (clabel, cdf), curr_color in zip(ndf.groupby("config"), chosen_colors):
            cdf = cdf.drop(['config', 'name'], axis=1).dropna(axis=1).astype('float')
            if average_repetitions:
                idf = cdf.groupby('iteration').mean().drop('repetition', axis=1)
                y_values = idf[attr].rolling(roll_w).mean().values
                if log:
                    y_values = np.log(y_values)
                ax[i].plot(idf.index.values, y_values, label=str(clabel), color=curr_color)
            else:
                for repet, rdf in cdf.groupby('repetition'):
                    rdf = rdf.drop('repetition', axis=1)
                    y_values = rdf[attr].rolling(roll_w).mean().values
                    if log:
                        y_values = np.log(y_values)
                    ax[i].plot(rdf['iteration'].values, y_values,
                               label='/'.join([str(repet), str(clabel)]), color=curr_color)
        ax[i].set_xlabel('iteration')
        ax[i].set_title(title)
        ax[i].legend()
    plt.show()

def draw_histogram(df, layout, n_last):
    """Draw histogram of following attribute.

    Parameters
    ----------
    df : DataFrame
        Research's results
    layout : str
        string where each element consists two parts that splited by /. First part is the type
        of calculated value wrote in the "name" column. Second is name of column  with the parameters
        that will be drawn.
    n_last : int, optional
        The number of iterations at the end of which the averaging takes place.
    """
    name, attr = layout.split('/')
    max_iter = df['iteration'].max()
    mean_val = df[(df['iteration'] > max_iter - n_last) & (df['name'] == name)].groupby('repetition').mean()[attr]
    plt.figure(figsize=(8, 6))
    plt.title('Histogram of {}'.format(attr))
    plt.hist(mean_val)
    plt.axvline(mean_val.mean(), color='b', linestyle='dashed', linewidth=1, label='mean {}'.format(attr))
    plt.legend()
    plt.show()
    print('Average value (Median) is {:.4}\nStd is {:.4}'.format(mean_val.median(), mean_val.std()))

def show_1d_heatmap(idf, figsize=None, save_to=None, dpi=300, **kwargs):
    """Plot point distribution within 1D bins.

    Parameters
    ----------
    idf : pandas.DataFrame
        Index DataFrame.
    figsize : tuple
        Output figure size.
    save_to : str, optional
        If given, save plot to the path specified.
    dpi : int
        Resolution for saved figure.
    kwargs : dict
        Named argumets for ```matplotlib.pyplot.imshow```.

    Returns
    -------
    Heatmap plot.
    """
    bin_counts = idf.groupby(level=[0]).size()
    bins = np.array([i.split('/') for i in bin_counts.index])

    bindf = pd.DataFrame(bins, columns=['line', 'pos'])
    bindf['line_code'] = bindf['line'].astype('category').cat.codes + 1
    bindf = bindf.astype({'pos': 'int'})
    bindf['counts'] = bin_counts.values
    bindf = bindf.sort_values(by='line')

    brange = np.max(bindf[['line_code', 'pos']].values, axis=0)
    hist = np.zeros(brange, dtype=int)
    hist[bindf['line_code'].values - 1, bindf['pos'].values - 1] = bindf['counts'].values

    if figsize is not None:
        plt.figure(figsize=figsize)

    heatmap = plt.imshow(hist, **kwargs)
    plt.colorbar(heatmap)
    plt.yticks(np.arange(brange[0]), bindf['line'].drop_duplicates().values, fontsize=8)
    plt.xlabel("Bins index")
    plt.ylabel("Line index")
    plt.axes().set_aspect('auto')
    if save_to is not None:
        plt.savefig(save_to, dpi=dpi)

    plt.show()

def show_2d_heatmap(idf, figsize=None, save_to=None, dpi=300, **kwargs):
    """Plot point distribution within 2D bins.

    Parameters
    ----------
    idf : pandas.DataFrame
        Index DataFrame.
    figsize : tuple
        Output figure size.
    save_to : str, optional
        If given, save plot to the path specified.
    dpi : int
        Resolution for saved figure.
    kwargs : dict
        Named argumets for ```matplotlib.pyplot.imshow```.

    Returns
    -------
    Heatmap plot.
    """
    bin_counts = idf.groupby(level=[0]).size()
    bins = np.array([np.array(i.split('/')).astype(int) for i in bin_counts.index])
    brange = np.max(bins, axis=0)

    hist = np.zeros(brange, dtype=int)
    hist[bins[:, 0] - 1, bins[:, 1] - 1] = bin_counts.values

    if figsize is not None:
        plt.figure(figsize=figsize)

    heatmap = plt.imshow(hist.T, origin='lower', **kwargs)
    plt.colorbar(heatmap)
    plt.xlabel('x-Bins')
    plt.ylabel('y-Bins')
    if save_to is not None:
        plt.savefig(save_to, dpi=dpi)
    plt.show()

<<<<<<< HEAD
def semblance_plot(semblance, velocities, x_ticks=15, x_step=None, y_ticks=15, y_step=None, samples_step=None,
                   velocity_points=None, point_size=50, name=None, index=None, figsize=None, save_dir=None, dpi=100):
    """ Draw given semblance.

    TODO: REWRITE DOCS

    Parameters
    ----------
    semblance : numpy array
        Matrix with semblance.
    velocities : list of length 2 or list
         if lenght == 2 - Min and max values of speed in ms/sec.
         else first value should be minumum, last value - maximum.
    velocity_step : int
        Frequency of speed display on the x-axis.
    velocity_points : list
        list with elements in format [[time, velocity], ...].
    color_points : str
        Name of the colors.
    name : str
        Name of the title.
    index : int
        Seismic index or given seismogram.
    figsize : tuple, optional
        Output figure size.

    Returns
    -------
    Semblance plot.
    """
    plt.figure(figsize=figsize)

    max_val = np.max(semblance)
    levels = (np.logspace(0, 1, num=16, base=500)/500) * max_val
    levels[0] = 0
    xlist = np.arange(0, semblance.shape[1])
    ylist = np.arange(0, semblance.shape[0])
    x_grid, y_grid = np.meshgrid(xlist, ylist)

    fig, ax = plt.subplots(figsize=figsize)
    norm = mcolors.BoundaryNorm(boundaries=levels, ncolors=256)
    ax.contour(x_grid, y_grid, semblance, levels, colors='k', linewidths=.7, aplha=.5)
    img = ax.imshow(semblance, norm=norm, aspect='auto', cmap=plt.get_cmap('jet'))
    fig.colorbar(img, ticks=levels[1::2])

    steps = samples_step if samples_step is not None else 1

    if x_step is None:
        ticks = np.linspace(0, semblance.shape[1], x_ticks)
        labels = np.linspace(velocities[0], velocities[-1], x_ticks).astype(int)
    else:
        labels = np.arange(velocities[0], velocities[-1], x_step).astype(int)
        ticks = np.linspace(0, semblance.shape[1], len(labels))
    plt.xticks(ticks=ticks, labels=labels)

    if y_step is None:
        ticks = np.linspace(0, semblance.shape[0], y_ticks)
        labels = np.linspace(0, semblance.shape[0] * steps, y_ticks).astype(int)
    else:
        labels = np.arange(0, len(semblance) * samples_step, y_step)
        ticks = np.linspace(0, semblance.shape[0], len(labels))
    plt.yticks(ticks=ticks, labels=labels)

    ax.set_ylim(semblance.shape[0], 0)

    if name is not None or index is not None:
        ax.set_title(f'{name} {index}')
    ax.set_xlabel('Speed')

    if samples_step is not None:
        ax.set_ylabel('Time')
    else:
        ax.set_ylabel('Samples')

    ratio = int(semblance.shape[0] / semblance.shape[1])
    width = semblance.shape[0] / (point_size * ratio)
    height = semblance.shape[1] / point_size * ratio

    if velocity_points is not None:
        for time, vel in velocity_points:
            time = np.int32(time/2)
            vel = np.argmin(np.abs(np.linspace(velocities[0], velocities[-1],
                                               semblance.shape[1]) - vel))
            ellipse_big = Ellipse((vel, time), width, height, color='w')
            ellipse_small = Ellipse((vel, time), width / 5, height / 5, color='r')
            ax.add_patch(ellipse_big)
            ax.add_patch(ellipse_small)
=======
def plot_metrics_map(metrics_map, max_value=None, extent_coords=None, title=None, figsize=None,
                     save_dir=None, pad=False):
    """plot metrics map"""
    colors = ((0.0, 0.6, 0.0), (.66, 1, 0), (0.9, 0.0, 0.0))

    metrics_map = np.nan_to_num(metrics_map, nan=0)
    metrics_map = np.pad(metrics_map, pad_width=1) if pad else metrics_map

    max_value = max_value if max_value is not None else metrics_map.max()
    cm = LinearSegmentedColormap.from_list(
        'cm', colors)
    cm.set_under('black')
    cm.set_over('red')

    fig = plt.figure(figsize=figsize)
    im = plt.imshow(metrics_map, origin='lower', interpolation='nearest',
                    vmin=np.min(metrics_map[metrics_map > 0]), cmap=cm,
                    aspect='auto', extent=extent_coords)

    plt.title(title, fontsize=18)
    fig.colorbar(im, extend='both')

>>>>>>> 55dd038a
    if save_dir:
        plt.savefig(save_dir, bbox_inches='tight', pad_inches=0.1)
    plt.show()<|MERGE_RESOLUTION|>--- conflicted
+++ resolved
@@ -3,12 +3,10 @@
 import pandas as pd
 import matplotlib.pyplot as plt
 from matplotlib import patches, colors as mcolors
-<<<<<<< HEAD
 from matplotlib.collections import PatchCollection
 from matplotlib.patches import Ellipse
-=======
 from matplotlib.colors import LinearSegmentedColormap, BoundaryNorm
->>>>>>> 55dd038a
+
 from .utils import measure_gain_amplitude
 
 class IndexTracker:
@@ -531,7 +529,6 @@
         plt.savefig(save_to, dpi=dpi)
     plt.show()
 
-<<<<<<< HEAD
 def semblance_plot(semblance, velocities, x_ticks=15, x_step=None, y_ticks=15, y_step=None, samples_step=None,
                    velocity_points=None, point_size=50, name=None, index=None, figsize=None, save_dir=None, dpi=100):
     """ Draw given semblance.
@@ -619,7 +616,11 @@
             ellipse_small = Ellipse((vel, time), width / 5, height / 5, color='r')
             ax.add_patch(ellipse_big)
             ax.add_patch(ellipse_small)
-=======
+
+    if save_dir:
+        plt.savefig(save_dir, bbox_inches='tight', pad_inches=0.1)
+    plt.show()
+
 def plot_metrics_map(metrics_map, max_value=None, extent_coords=None, title=None, figsize=None,
                      save_dir=None, pad=False):
     """plot metrics map"""
@@ -642,7 +643,6 @@
     plt.title(title, fontsize=18)
     fig.colorbar(im, extend='both')
 
->>>>>>> 55dd038a
     if save_dir:
         plt.savefig(save_dir, bbox_inches='tight', pad_inches=0.1)
     plt.show()