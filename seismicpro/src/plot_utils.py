""" Utilily functions for visualization """
import numpy as np
import pandas as pd
import matplotlib.pyplot as plt
from matplotlib import patches, colors as mcolors

from .utils import measure_gain_amplitude


def seismic_plot(arrs, wiggle=False, xlim=None, ylim=None, std=1, # pylint: disable=too-many-branches, too-many-arguments
                 pts=None, s=None, scatter_color=None, names=None, figsize=None,
                 save_to=None, dpi=None, line_color=None, title=None, **kwargs):
    """Plot seismic traces.

    Parameters
    ----------
    arrs : array-like
        Arrays of seismic traces to plot.
    wiggle : bool, default to False
        Show traces in a wiggle form.
    xlim : tuple, optional
        Range in x-axis to show.
    ylim : tuple, optional
        Range in y-axis to show.
    std : scalar, optional
        Amplitude scale for traces in wiggle form.
    pts : array_like, shape (n, )
        The points data positions.
    s : scalar or array_like, shape (n, ), optional
        The marker size in points**2.
    scatter_color : color, sequence, or sequence of color, optional
        The marker color.
    names : str or array-like, optional
        Title names to identify subplots.
    figsize : array-like, optional
        Output plot size.
    save_to : str or None, optional
        If not None, save plot to given path.
    dpi : int, optional, default: None
        The resolution argument for matplotlib.pyplot.savefig.
    line_color : color, sequence, or sequence of color, optional, default: None
        The trace color.
    title : str
        Plot title.
    kwargs : dict
        Additional keyword arguments for plot.

    Returns
    -------
    Multi-column subplots.

    Raises
    ------
    ValueError
        If ```trace_col``` is sequence and it lenght is not equal to the number of traces.
        If dimensions of given ```arrs``` not in [1, 2].

    """
    if isinstance(arrs, np.ndarray) and arrs.ndim == 2:
        arrs = (arrs,)

    if isinstance(names, str):
        names = (names,)

    line_color = 'k' if line_color is None else line_color
    fig, ax = plt.subplots(1, len(arrs), figsize=figsize, squeeze=False)
    for i, arr in enumerate(arrs):

        if not wiggle:
            arr = np.squeeze(arr)

        xlim_curr = xlim or (0, len(arr))

        if arr.ndim == 2:
            ylim_curr = ylim or (0, len(arr[0]))

            if wiggle:
                offsets = np.arange(*xlim_curr)

                if isinstance(line_color, str):
                    line_color = [line_color] * len(offsets)

                if len(line_color) != len(offsets):
                    raise ValueError("Lenght of line_color must be equal to the number of traces.")

                y = np.arange(*ylim_curr)
                for ix, k in enumerate(offsets):
                    x = k + std * arr[k, slice(*ylim_curr)] / np.std(arr)
                    col = line_color[ix]
                    ax[0, i].plot(x, y, '{}-'.format(col))
                    ax[0, i].fill_betweenx(y, k, x, where=(x > k), color=col)

            else:
                ax[0, i].imshow(arr.T, **kwargs)

        elif arr.ndim == 1:
            ax[0, i].plot(arr, **kwargs)
        else:
            raise ValueError('Invalid ndim to plot data.')

        if names is not None:
            ax[0, i].set_title(names[i])

        if arr.ndim == 2:
            ax[0, i].set_ylim([ylim_curr[1], ylim_curr[0]])
            if (not wiggle) or (pts is not None):
                ax[0, i].set_xlim(xlim_curr)

        if arr.ndim == 1:
            plt.xlim(xlim_curr)

        if pts is not None:
            ax[0, i].scatter(*pts, s=s, c=scatter_color)

        ax[0, i].set_aspect('auto')

    if title is not None:
        fig.suptitle(title)
    if save_to is not None:
        plt.savefig(save_to, dpi=dpi, transparent=True)

    plt.show()

def spectrum_plot(arrs, frame, rate, max_freq=None, names=None,
                  figsize=None, save_to=None, **kwargs):
    """Plot seismogram(s) and power spectrum of given region in the seismogram(s).

    Parameters
    ----------
    arrs : array-like
        Seismogram or sequence of seismograms.
    frame : tuple
        List of slices that frame region of interest.
    rate : scalar
        Sampling rate.
    max_freq : scalar
        Upper frequence limit.
    names : str or array-like, optional
        Title names to identify subplots.
    figsize : array-like, optional
        Output plot size.
    save_to : str or None, optional
        If not None, save plot to given path.
    kwargs : dict
        Named argumets to matplotlib.pyplot.imshow.

    Returns
    -------
    Plot of seismogram(s) and power spectrum(s).
    """
    if isinstance(arrs, np.ndarray) and arrs.ndim == 2:
        arrs = (arrs,)

    if isinstance(names, str):
        names = (names,)

    _, ax = plt.subplots(2, len(arrs), figsize=figsize, squeeze=False)
    for i, arr in enumerate(arrs):
        ax[0, i].imshow(arr.T, **kwargs)
        rect = patches.Rectangle((frame[0].start, frame[1].start),
                                 frame[0].stop - frame[0].start,
                                 frame[1].stop - frame[1].start,
                                 edgecolor='r', facecolor='none', lw=2)
        ax[0, i].add_patch(rect)
        ax[0, i].set_title('Seismogram {}'.format(names[i] if names
                                                  is not None else ''))
        ax[0, i].set_aspect('auto')
        spec = abs(np.fft.rfft(arr[frame], axis=1))**2
        freqs = np.fft.rfftfreq(len(arr[frame][0]), d=rate)
        if max_freq is None:
            max_freq = np.inf

        mask = freqs <= max_freq
        ax[1, i].plot(freqs[mask], np.mean(spec, axis=0)[mask], lw=2)
        ax[1, i].set_xlabel('Hz')
        ax[1, i].set_title('Spectrum plot {}'.format(names[i] if names
                                                     is not None else ''))
        ax[1, i].set_aspect('auto')

    if save_to is not None:
        plt.savefig(save_to)

    plt.show()

def gain_plot(arrs, window=51, xlim=None, ylim=None, figsize=None, names=None, **kwargs):# pylint: disable=too-many-branches
    r"""Gain's graph plots the ratio of the maximum mean value of
    the amplitude to the mean value of the smoothed amplitude at the moment t.

    First of all for each trace the smoothed version calculated by following formula:
        $$Am = \sqrt{\mathcal{H}(Am)^2 + Am^2}, \ where$$
    Am - Amplitude of trace.
    $\mathcal{H}$ - is a Hilbert transformaion.

    Then the average values of the amplitudes (Am) at each time (t) are calculated.
    After it the resulted value received from the following equation:

        $$ G(t) = - \frac{\max{(Am)}}{Am(t)} $$

    Parameters
    ----------
    sample : array-like
        Seismogram.
    window : int, default 51
        Size of smoothing window of the median filter.
    xlim : tuple or list with size 2
        Bounds for plot's x-axis.
    ylim : tuple or list with size 2
        Bounds for plot's y-axis.
    figsize : array-like, optional
        Output plot size.
    names : str or array-like, optional
        Title names to identify subplots.

    Returns
    -------
    Gain's plot.
    """
    if isinstance(arrs, np.ndarray) and arrs.ndim == 2:
        arrs = (arrs,)

    _, ax = plt.subplots(1, len(arrs), figsize=figsize)
    ax = ax.reshape(-1) if isinstance(ax, np.ndarray) else [ax]

    for ix, sample in enumerate(arrs):
        result = measure_gain_amplitude(sample, window)
        ax[ix].plot(result, range(len(result)), **kwargs)
        if names is not None:
            ax[ix].set_title(names[ix])
        if xlim is None:
            set_xlim = (max(result)-min(result)*.1, max(result)+min(result)*1.1)
        elif isinstance(xlim[0], (int, float)):
            set_xlim = xlim
        elif len(xlim) != len(arrs):
            raise ValueError('Incorrect format for xbounds.')
        else:
            set_xlim = xlim[ix]

        if ylim is None:
            set_ylim = (len(result)+100, -100)
        elif isinstance(ylim[0], (int, float)):
            set_ylim = ylim
        elif len(ylim) != len(arrs):
            raise ValueError('Incorrect format for ybounds.')
        else:
            set_ylim = ylim[ix]

        ax[ix].set_ylim(set_ylim)
        ax[ix].set_xlim(set_xlim)
        ax[ix].set_xlabel('Maxamp/Amp')
        ax[ix].set_ylabel('Time')
    plt.show()

def statistics_plot(arrs, stats, rate=None, figsize=None, names=None,
                    save_to=None, **kwargs):
    """Show seismograms and various trace statistics, e.g. rms amplitude and rms frequency.

    Parameters
    ----------
    arrs : array-like
        Seismogram or sequence of seismograms.
    stats : str, callable or array-like
        Name of statistics in statistics zoo, custom function to be avaluated or array of stats.
    rate : scalar
        Sampling rate for spectral statistics.
    figsize : array-like, optional
        Output plot size.
    names : str or array-like, optional
        Title names to identify subplots.
    save_to : str or None, optional
        If not None, save plot to given path.
    kwargs : dict
        Named argumets to matplotlib.pyplot.imshow.

    Returns
    -------
    Plots of seismorgams and trace statistics.
    """
    def rms_freq(x, rate):
        "Calculate rms frequency."
        spec = abs(np.fft.rfft(x, axis=1))**2
        spec = spec / spec.sum(axis=1).reshape((-1, 1))
        freqs = np.fft.rfftfreq(len(x[0]), d=rate)
        return  np.sqrt((freqs**2 * spec).sum(axis=1))

    statistics_zoo = dict(ma_ampl=lambda x, *args: np.mean(abs(x), axis=1),
                          rms_ampl=lambda x, *args: np.sqrt(np.mean(x**2, axis=1)),
                          std_ampl=lambda x, *args: np.std(x, axis=1),
                          rms_freq=rms_freq)

    if isinstance(arrs, np.ndarray) and arrs.ndim == 2:
        arrs = (arrs,)

    if isinstance(stats, str) or callable(stats):
        stats = (stats,)

    if isinstance(names, str):
        names = (names,)

    _, ax = plt.subplots(2, len(arrs), figsize=figsize, squeeze=False)
    for i, arr in enumerate(arrs):
        for k in stats:
            if isinstance(k, str):
                func, label = statistics_zoo[k], k
            else:
                func, label = k, k.__name__

            ax[0, i].plot(func(arr, rate), label=label)

        ax[0, i].legend()
        ax[0, i].set_xlim([0, len(arr)])
        ax[0, i].set_aspect('auto')
        ax[0, i].set_title(names[i] if names is not None else '')
        ax[1, i].imshow(arr.T, **kwargs)
        ax[1, i].set_aspect('auto')

    if save_to is not None:
        plt.savefig(save_to)

    plt.show()

def draw_histogram(df, layout, n_last):
    """Draw histogram of following attribute.
    Parameters
    ----------
    df : DataFrame
        Research's results
    layout : str
        string where each element consists two parts that splited by /. First part is the type
        of calculated value wrote in the "name" column. Second is name of column  with the parameters
        that will be drawn.
    n_last : int, optional
        The number of iterations at the end of which the averaging takes place.
    """
    name, attr = layout.split('/')
    max_iter = df['iteration'].max()
    mean_val = df[(df['iteration'] > max_iter - n_last) & (df['name'] == name)].groupby('repetition').mean()[attr]
    plt.figure(figsize=(8, 6))
    plt.title('Histogram of {}'.format(attr))
    plt.hist(mean_val)
    plt.axvline(mean_val.mean(), color='b', linestyle='dashed', linewidth=1, label='mean {}'.format(attr))
    plt.legend()
    plt.show()
    print('Average value (Median) is {:.4}\nStd is {:.4}'.format(mean_val.median(), mean_val.std()))

def show_1d_heatmap(idf, figsize=None, save_to=None, dpi=300, **kwargs):
    """Plot point distribution within 1D bins.

    Parameters
    ----------
    idf : pandas.DataFrame
        Index DataFrame.
    figsize : tuple
        Output figure size.
    save_to : str, optional
        If given, save plot to the path specified.
    dpi : int
        Resolution for saved figure.
    kwargs : dict
        Named argumets for ```matplotlib.pyplot.imshow```.

    Returns
    -------
    Heatmap plot.
    """
    bin_counts = idf.groupby(level=[0]).size()
    bins = np.array([i.split('/') for i in bin_counts.index])

    bindf = pd.DataFrame(bins, columns=['line', 'pos'])
    bindf['line_code'] = bindf['line'].astype('category').cat.codes + 1
    bindf = bindf.astype({'pos': 'int'})
    bindf['counts'] = bin_counts.values
    bindf = bindf.sort_values(by='line')

    brange = np.max(bindf[['line_code', 'pos']].values, axis=0)
    hist = np.zeros(brange, dtype=int)
    hist[bindf['line_code'].values - 1, bindf['pos'].values - 1] = bindf['counts'].values

    if figsize is not None:
        plt.figure(figsize=figsize)

    heatmap = plt.imshow(hist, **kwargs)
    plt.colorbar(heatmap)
    plt.yticks(np.arange(brange[0]), bindf['line'].drop_duplicates().values, fontsize=8)
    plt.xlabel("Bins index")
    plt.ylabel("Line index")
    plt.axes().set_aspect('auto')
    if save_to is not None:
        plt.savefig(save_to, dpi=dpi)

    plt.show()

def show_2d_heatmap(idf, figsize=None, save_to=None, dpi=300, **kwargs):
    """Plot point distribution within 2D bins.

    Parameters
    ----------
    idf : pandas.DataFrame
        Index DataFrame.
    figsize : tuple
        Output figure size.
    save_to : str, optional
        If given, save plot to the path specified.
    dpi : int
        Resolution for saved figure.
    kwargs : dict
        Named argumets for ```matplotlib.pyplot.imshow```.

    Returns
    -------
    Heatmap plot.
    """
    bin_counts = idf.groupby(level=[0]).size()
    bins = np.array([np.array(i.split('/')).astype(int) for i in bin_counts.index])
    brange = np.max(bins, axis=0)

    hist = np.zeros(brange, dtype=int)
    hist[bins[:, 0] - 1, bins[:, 1] - 1] = bin_counts.values

    if figsize is not None:
        plt.figure(figsize=figsize)

    heatmap = plt.imshow(hist.T, origin='lower', **kwargs)
    plt.colorbar(heatmap)
    plt.xlabel('x-Bins')
    plt.ylabel('y-Bins')
    if save_to is not None:
        plt.savefig(save_to, dpi=dpi)
    plt.show()

<<<<<<< HEAD
def semblance_plot(semblance, velocities, velocity_law=None, samples_step=None, residual=False, p=0.2, # pylint: disable=too-many-arguments
                   title='', index='', figsize=(15, 12), fontsize=11, grid=False, save_to=None, dpi=300, **kwargs):
    """ Plot vertical velocity semblance or residual semblance if flag `residual` is True. Moreover, the plotter
    is able to add velocity law above semblance by passing `velocity_law` parameter.

    Parameters
    ----------
    semblance : 2-d np.ndarray
        Array with  vertical velocity or residual sembalnce.
    velocities :  array-like with length 2
        Min and max values of speed in m/sec.
    velocity_law : array-like, optional
        Array with elements in format [[time, velocity], ...]. If given, the law will be plot as a thin light
        brown line above the semblance. Also, if delay between velocities more then 50 ms, every given point
        will highlighted with a circle.
    samples_step : int, optional
        Step in miliseconds between two samples.
    residual : bool, optional, by default False
        If True, velocity law will be shown as a verical line in the middle of the graph.
        Otherwise, velocity law is shown based on time and velocity from `velocity_law`.
    p : float, optional
        !!!!!
    title : str, optional
        Plot title.
    index : int, optional
        Index of semblance if function calls from batch.
    figsize : tuple, optional, by default (15, 12)
        Output plot size.
    fontsize : int, optional, by default 11
        The size of text.
    save_to : [type], optional
        If given, save plot to the path specified.
    dpi : int, optional, by default 300
        Resolution for saved figure.

    Note
    ----
    1. The labels of y-axis depend of `samples_step`. If passed, we assume that y-axis now
    is measured in milliseconds from `0` to `semblance.shape[0] * samples_step`.
    Otherwise, y-axis measured in samples.
    2. Kwargs passed into the :func:`._set_ticks`.
    """
    # Split range of semblance on specific levels. Probably the levels are gonna scared
    # unprepared person but i found the result based on this levels the most attractive.
    max_val = np.max(semblance)
    levels = (np.logspace(0, 1, num=16, base=500)/500) * max_val
    levels[0] = 0
    xlist = np.arange(0, semblance.shape[1])
    ylist = np.arange(0, semblance.shape[0])
    x_grid, y_grid = np.meshgrid(xlist, ylist)

    # Add the level lines and colorize the graph.
    fig, ax = plt.subplots(figsize=figsize)
    norm = mcolors.BoundaryNorm(boundaries=levels, ncolors=256)
    ax.contour(x_grid, y_grid, semblance, levels, colors='k', linewidths=.5, alpha=.5)
    img = ax.imshow(semblance, norm=norm, aspect='auto', cmap='seismic')
    fig.colorbar(img, ticks=levels[1::2])

    # Set lables based on samples_step.
    if samples_step is not None:
        ax.set_ylabel('Time')
    else:
        ax.set_ylabel('Samples')
        samples_step = 1

    if title or index:
        ax.set_title('{} {}'.format(title, index), fontsize=fontsize)

    # Adding a velocity line on semblance. If given residual semblance,
    # a vertical line is added in the middle of the graph.
    if residual or velocity_law is not None:
        y_points = np.arange(len(semblance))
        if velocity_law is not None:
            # Find the coordinates on the graph that correspond to a certain velocity.
            velocity_law = np.asarray(velocity_law) if isinstance(velocity_law, (tuple, list)) else velocity_law
            x_points = (velocity_law[:, 1] - velocities[0]) / (velocities[-1] - velocities[0]) * len(velocities)
            y_points = velocity_law[:, 0] / samples_step
        if residual:
            x_points = np.zeros(len(y_points)) + semblance.shape[1]/2
            ticks_range_x = [-p*100, p*100]
            ax.set_xlabel('Velocity deviation (%)')
            kwargs.update(rotation=0)
        else:
            ticks_range_x = [velocities[0], velocities[-1]]
            ax.set_xlabel('Velocity (m/s)')
        # Change marker of velocity points if they are set at distance from each other. This avoid dots
        # in every point, if velocity law is set for every time.
        marker = 'o' if np.min(np.diff(np.sort(y_points))) > 50 else ''
        plt.plot(x_points, y_points, c='#fafcc2', linewidth=2.5, marker=marker)

    # Set ticks and add labels for y axis.
    ticks_range_y = [0, semblance.shape[0] * samples_step]
    _set_ticks(ax, img_shape=semblance.T.shape, ticks_range_x=ticks_range_x,
               ticks_range_y=ticks_range_y, fontsize=fontsize, **kwargs)
    ax.set_ylim(semblance.shape[0], 0)
    if grid:
        ax.grid(c='k')
    if save_to:
        plt.savefig(save_to, bbox_inches='tight', pad_inches=0.1, dpi=dpi)
    plt.show()

def _set_ticks(ax, img_shape, ticks_range_x=None, ticks_range_y=None, x_ticks=15,
               y_ticks=15, fontsize=None, rotation=45):
=======
def plot_metrics_map(metrics_map, cmap=None, title=None, figsize=(10, 7), # pylint: disable= too-many-arguments
                     pad=False, fontsize=11, ticks_range_x=None, ticks_range_y=None,
                     x_ticks=15, y_ticks=15, save_to=None, dpi=300, **kwargs):
    """ Plot map with metrics values.

    Parameters
    ----------
    metrics_map : array-like
        Array with aggregated metrics values.
    cmap : str or `~matplotlib.colors.Colormap`, optional
        Passed directly to `~matplotlib.imshow`
    title : str, optional
        The title of the plot.
    figsize : array-like with length 2, optional, default (10, 7)
        Output figure size.
    pad : bool, optional
        If true, edges of the figure will be padded with a thin white line.
        otherwise, the figure will not change.
    fontsize : int, optional, default 11
        The size of text.
    ticks_range_x : array-like with length 2, optional
        Min and max value of labels on the x-axis.
    ticks_range_y : array-like with length 2, optional
        Min and max value of labels on the y-axis.
    x_ticks : int, optional, default 15
        The number of coordinates on the x-axis.
    y_ticks : int, optional, default 15
        The number of coordinates on the y-axis.
    save_to : str, optional
        If given, save plot to the path specified.
    dpi : int, optional, default 300
        Resolution for saved figure.
    kwargs : dict, optional
        Named arguments for :func:`matplotlib.pyplot.imshow`.

    Note
    ----
    1. The map is drawn with origin = 'lower' by default, keep it in mind when passing ticks_labels.
    """
    if cmap is None:
        colors = ((0.0, 0.6, 0.0), (.66, 1, 0), (0.9, 0.0, 0.0))
        cmap = mcolors.LinearSegmentedColormap.from_list(
            'cmap', colors)
        cmap.set_under('black')
        cmap.set_over('red')

    origin = kwargs.pop('origin', 'lower')
    aspect = kwargs.pop('aspect', 'auto')
    fig, ax = plt.subplots(figsize=figsize)
    img = ax.imshow(metrics_map, origin=origin, cmap=cmap,
                     aspect=aspect, **kwargs)

    if pad:
        ax.use_sticky_edges = False
        ax.margins(x=0.01, y=0.01)

    ax.set_title(title, fontsize=fontsize)
    cbar = fig.colorbar(img, extend='both', ax=ax)
    cbar.ax.tick_params(labelsize=fontsize)

    _set_ticks(ax=ax, img_shape=metrics_map.T.shape, ticks_range_x=ticks_range_x,
               ticks_range_y=ticks_range_y, x_ticks=x_ticks, y_ticks=y_ticks,
               fontsize=fontsize)

    if save_to:
        plt.savefig(save_to, dpi=dpi, bbox_inches='tight', pad_inches=0.1)
    plt.show()

def _set_ticks(ax, img_shape, ticks_range_x=None, ticks_range_y=None, x_ticks=15,
               y_ticks=15, fontsize=None):
>>>>>>> 0099123d
    """ Set x and y ticks.

    Parameters
    ----------
    ax : matplotlib axes
        Axes to which coordinates are added.
    img_shape : array with length 2
        Shape of the image to add ticks to.
    ticks_range_x : array-like with length 2, optional
        Min and max value of labels on the x-axis.
    ticks_range_y : array-like with length 2, optional
        Min and max value of labels on the y-axis.
    x_ticks : int, optional, default 15
        The number of coordinates on the x-axis.
    y_ticks : int, optional, default 15
        The number of coordinates on the y-axis.
    fontsize : int, optional
        The size of text.
<<<<<<< HEAD

    Note
    ----
    1. Number of labels on x axis depends on length of `ticks_labels_x` or value of `x_ticks`. Moreover,
    if `ticks_labels_x` is not None, it will be used regardless `x_ticks`. The same works for y axis.
=======
>>>>>>> 0099123d
    """
    ax.set_xticks(np.linspace(0, img_shape[0]-1, x_ticks))
    ax.set_yticks(np.linspace(0, img_shape[1]-1, y_ticks))

    if ticks_range_x is not None:
        ticks_labels_x = np.linspace(*ticks_range_x, x_ticks).astype(np.int32)
        ax.set_xticklabels(ticks_labels_x, size=fontsize)
    if ticks_range_y is not None:
        ticks_labels_y = np.linspace(*ticks_range_y, y_ticks).astype(np.int32)
        ax.set_yticklabels(ticks_labels_y, size=fontsize)

<<<<<<< HEAD
    plt.setp(ax.get_xticklabels(), rotation=rotation, ha="right",
=======
    plt.setp(ax.get_xticklabels(), rotation=45, ha="right",
>>>>>>> 0099123d
             rotation_mode="anchor")<|MERGE_RESOLUTION|>--- conflicted
+++ resolved
@@ -427,7 +427,74 @@
         plt.savefig(save_to, dpi=dpi)
     plt.show()
 
-<<<<<<< HEAD
+def plot_metrics_map(metrics_map, cmap=None, title=None, figsize=(10, 7), # pylint: disable= too-many-arguments
+                     pad=False, fontsize=11, ticks_range_x=None, ticks_range_y=None,
+                     x_ticks=15, y_ticks=15, save_to=None, dpi=300, **kwargs):
+    """ Plot map with metrics values.
+
+    Parameters
+    ----------
+    metrics_map : array-like
+        Array with aggregated metrics values.
+    cmap : str or `~matplotlib.colors.Colormap`, optional
+        Passed directly to `~matplotlib.imshow`
+    title : str, optional
+        The title of the plot.
+    figsize : array-like with length 2, optional, default (10, 7)
+        Output figure size.
+    pad : bool, optional
+        If true, edges of the figure will be padded with a thin white line.
+        otherwise, the figure will not change.
+    fontsize : int, optional, default 11
+        The size of text.
+    ticks_range_x : array-like with length 2, optional
+        Min and max value of labels on the x-axis.
+    ticks_range_y : array-like with length 2, optional
+        Min and max value of labels on the y-axis.
+    x_ticks : int, optional, default 15
+        The number of coordinates on the x-axis.
+    y_ticks : int, optional, default 15
+        The number of coordinates on the y-axis.
+    save_to : str, optional
+        If given, save plot to the path specified.
+    dpi : int, optional, default 300
+        Resolution for saved figure.
+    kwargs : dict, optional
+        Named arguments for :func:`matplotlib.pyplot.imshow`.
+
+    Note
+    ----
+    1. The map is drawn with origin = 'lower' by default, keep it in mind when passing ticks_labels.
+    """
+    if cmap is None:
+        colors = ((0.0, 0.6, 0.0), (.66, 1, 0), (0.9, 0.0, 0.0))
+        cmap = mcolors.LinearSegmentedColormap.from_list(
+            'cmap', colors)
+        cmap.set_under('black')
+        cmap.set_over('red')
+
+    origin = kwargs.pop('origin', 'lower')
+    aspect = kwargs.pop('aspect', 'auto')
+    fig, ax = plt.subplots(figsize=figsize)
+    img = ax.imshow(metrics_map, origin=origin, cmap=cmap,
+                     aspect=aspect, **kwargs)
+
+    if pad:
+        ax.use_sticky_edges = False
+        ax.margins(x=0.01, y=0.01)
+
+    ax.set_title(title, fontsize=fontsize)
+    cbar = fig.colorbar(img, extend='both', ax=ax)
+    cbar.ax.tick_params(labelsize=fontsize)
+
+    _set_ticks(ax=ax, img_shape=metrics_map.T.shape, ticks_range_x=ticks_range_x,
+               ticks_range_y=ticks_range_y, x_ticks=x_ticks, y_ticks=y_ticks,
+               fontsize=fontsize)
+
+    if save_to:
+        plt.savefig(save_to, dpi=dpi, bbox_inches='tight', pad_inches=0.1)
+    plt.show()
+
 def semblance_plot(semblance, velocities, velocity_law=None, samples_step=None, residual=False, p=0.2, # pylint: disable=too-many-arguments
                    title='', index='', figsize=(15, 12), fontsize=11, grid=False, save_to=None, dpi=300, **kwargs):
     """ Plot vertical velocity semblance or residual semblance if flag `residual` is True. Moreover, the plotter
@@ -531,78 +598,6 @@
 
 def _set_ticks(ax, img_shape, ticks_range_x=None, ticks_range_y=None, x_ticks=15,
                y_ticks=15, fontsize=None, rotation=45):
-=======
-def plot_metrics_map(metrics_map, cmap=None, title=None, figsize=(10, 7), # pylint: disable= too-many-arguments
-                     pad=False, fontsize=11, ticks_range_x=None, ticks_range_y=None,
-                     x_ticks=15, y_ticks=15, save_to=None, dpi=300, **kwargs):
-    """ Plot map with metrics values.
-
-    Parameters
-    ----------
-    metrics_map : array-like
-        Array with aggregated metrics values.
-    cmap : str or `~matplotlib.colors.Colormap`, optional
-        Passed directly to `~matplotlib.imshow`
-    title : str, optional
-        The title of the plot.
-    figsize : array-like with length 2, optional, default (10, 7)
-        Output figure size.
-    pad : bool, optional
-        If true, edges of the figure will be padded with a thin white line.
-        otherwise, the figure will not change.
-    fontsize : int, optional, default 11
-        The size of text.
-    ticks_range_x : array-like with length 2, optional
-        Min and max value of labels on the x-axis.
-    ticks_range_y : array-like with length 2, optional
-        Min and max value of labels on the y-axis.
-    x_ticks : int, optional, default 15
-        The number of coordinates on the x-axis.
-    y_ticks : int, optional, default 15
-        The number of coordinates on the y-axis.
-    save_to : str, optional
-        If given, save plot to the path specified.
-    dpi : int, optional, default 300
-        Resolution for saved figure.
-    kwargs : dict, optional
-        Named arguments for :func:`matplotlib.pyplot.imshow`.
-
-    Note
-    ----
-    1. The map is drawn with origin = 'lower' by default, keep it in mind when passing ticks_labels.
-    """
-    if cmap is None:
-        colors = ((0.0, 0.6, 0.0), (.66, 1, 0), (0.9, 0.0, 0.0))
-        cmap = mcolors.LinearSegmentedColormap.from_list(
-            'cmap', colors)
-        cmap.set_under('black')
-        cmap.set_over('red')
-
-    origin = kwargs.pop('origin', 'lower')
-    aspect = kwargs.pop('aspect', 'auto')
-    fig, ax = plt.subplots(figsize=figsize)
-    img = ax.imshow(metrics_map, origin=origin, cmap=cmap,
-                     aspect=aspect, **kwargs)
-
-    if pad:
-        ax.use_sticky_edges = False
-        ax.margins(x=0.01, y=0.01)
-
-    ax.set_title(title, fontsize=fontsize)
-    cbar = fig.colorbar(img, extend='both', ax=ax)
-    cbar.ax.tick_params(labelsize=fontsize)
-
-    _set_ticks(ax=ax, img_shape=metrics_map.T.shape, ticks_range_x=ticks_range_x,
-               ticks_range_y=ticks_range_y, x_ticks=x_ticks, y_ticks=y_ticks,
-               fontsize=fontsize)
-
-    if save_to:
-        plt.savefig(save_to, dpi=dpi, bbox_inches='tight', pad_inches=0.1)
-    plt.show()
-
-def _set_ticks(ax, img_shape, ticks_range_x=None, ticks_range_y=None, x_ticks=15,
-               y_ticks=15, fontsize=None):
->>>>>>> 0099123d
     """ Set x and y ticks.
 
     Parameters
@@ -621,14 +616,8 @@
         The number of coordinates on the y-axis.
     fontsize : int, optional
         The size of text.
-<<<<<<< HEAD
-
-    Note
-    ----
-    1. Number of labels on x axis depends on length of `ticks_labels_x` or value of `x_ticks`. Moreover,
-    if `ticks_labels_x` is not None, it will be used regardless `x_ticks`. The same works for y axis.
-=======
->>>>>>> 0099123d
+    rotation : int, optional
+        Degree of rotation of the labels on the x axis.
     """
     ax.set_xticks(np.linspace(0, img_shape[0]-1, x_ticks))
     ax.set_yticks(np.linspace(0, img_shape[1]-1, y_ticks))
@@ -640,9 +629,5 @@
         ticks_labels_y = np.linspace(*ticks_range_y, y_ticks).astype(np.int32)
         ax.set_yticklabels(ticks_labels_y, size=fontsize)
 
-<<<<<<< HEAD
     plt.setp(ax.get_xticklabels(), rotation=rotation, ha="right",
-=======
-    plt.setp(ax.get_xticklabels(), rotation=45, ha="right",
->>>>>>> 0099123d
              rotation_mode="anchor")