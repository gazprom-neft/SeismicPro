"""Seismic batch.""" # pylint: disable=too-many-lines
import os
from itertools import product

import warnings
from textwrap import dedent
import numpy as np
from scipy import signal
from scipy.signal import hilbert
import pywt
import segyio

from ..batchflow import action, inbatch_parallel, Batch, any_action_failed

from .seismic_index import SegyFilesIndex, FieldIndex, KNNIndex, TraceIndex, CustomIndex

from .utils import (FILE_DEPENDEND_COLUMNS, partialmethod, calculate_sdc_for_field, massive_block)
from .file_utils import write_segy_file
from .plot_utils import spectrum_plot, seismic_plot, statistics_plot, gain_plot

INDEX_UID = 'TRACE_SEQUENCE_FILE'

PICKS_FILE_HEADER = 'FIRST_BREAK_TIME'
GEOM_CHECK_HEADER = 'CORRECT_GEOM'


ACTIONS_DICT = {
    "clip": (np.clip, "numpy.clip", "clip values"),
    "gradient": (np.gradient, "numpy.gradient", "gradient"),
    "fft2": (np.fft.fft2, "numpy.fft.fft2", "a Discrete 2D Fourier Transform"),
    "ifft2": (np.fft.ifft2, "numpy.fft.ifft2", "an inverse Discrete 2D Fourier Transform"),
    "fft": (np.fft.fft, "numpy.fft.fft", "a Discrete Fourier Transform"),
    "ifft": (np.fft.ifft, "numpy.fft.ifft", "an inverse Discrete Fourier Transform"),
    "rfft": (np.fft.rfft, "numpy.fft.rfft", "a real-input Discrete Fourier Transform"),
    "irfft": (np.fft.irfft, "numpy.fft.irfft", "a real-input inverse Discrete Fourier Transform"),
    "dwt": (pywt.dwt, "pywt.dwt", "a single level Discrete Wavelet Transform"),
    "idwt": (lambda x, *args, **kwargs: pywt.idwt(*x, *args, **kwargs), "pywt.idwt",
             "a single level inverse Discrete Wavelet Transform"),
    "wavedec": (pywt.wavedec, "pywt.wavedec", "a multilevel 1D Discrete Wavelet Transform"),
    "waverec": (lambda x, *args, **kwargs: pywt.waverec(list(x), *args, **kwargs), "pywt.waverec",
                "a multilevel 1D Inverse Discrete Wavelet Transform"),
    "pdwt": (lambda x, part, *args, **kwargs: pywt.downcoef(part, x, *args, **kwargs), "pywt.downcoef",
             "a partial Discrete Wavelet Transform data decomposition"),
    "cwt": (lambda x, *args, **kwargs: pywt.cwt(x, *args, **kwargs)[0].T, "pywt.cwt", "a Continuous Wavelet Transform"),
}


TEMPLATE_DOCSTRING = """
    Compute {description} for each trace.
    This method simply wraps ``apply_along_axis`` method by setting the
    ``func`` argument to ``{full_name}``.

    Parameters
    ----------
    src : str, optional
        Batch component to get the data from.
    dst : str, optional
        Batch component to put the result in.
    args : misc
        Any additional positional arguments to ``{full_name}``.
    kwargs : misc
        Any additional named arguments to ``{full_name}``.

    Returns
    -------
    batch : SeismicBatch
        Transformed batch. Changes ``dst`` component.
"""
TEMPLATE_DOCSTRING = dedent(TEMPLATE_DOCSTRING).strip()


def apply_to_each_component(method):
    """Combine list of src items and list dst items into pairs of src and dst items
    and apply the method to each pair.

    Parameters
    ----------
    method : callable
        Method to be decorated.

    Returns
    -------
    decorator : callable
        Decorated method.
    """
    def decorator(self, *args, src, dst=None, **kwargs):
        """Returned decorator."""
        if isinstance(src, str):
            src = (src, )
        if dst is None:
            dst = src
        elif isinstance(dst, str):
            dst = (dst, )

        res = []
        for isrc, idst in zip(src, dst):
            res.append(method(self, *args, src=isrc, dst=idst, **kwargs))
        return self if isinstance(res[0], SeismicBatch) else res
    return decorator

def add_actions(actions_dict, template_docstring):
    """Add new actions in ``SeismicBatch`` by setting ``func`` argument in
    ``SeismicBatch.apply_to_each_trace`` method to given callables.

    Parameters
    ----------
    actions_dict : dict
        A dictionary, containing new methods' names as keys and a callable,
        its full name and description for each method as values.
    template_docstring : str
        A string, that will be formatted for each new method from
        ``actions_dict`` using ``full_name`` and ``description`` parameters
        and assigned to its ``__doc__`` attribute.

    Returns
    -------
    decorator : callable
        Class decorator.
    """
    def decorator(cls):
        """Returned decorator."""
        for method_name, (func, full_name, description) in actions_dict.items():
            docstring = template_docstring.format(full_name=full_name, description=description)
            method = partialmethod(cls.apply_along_axis, func)
            method.__doc__ = docstring
            setattr(cls, method_name, method)

        return cls
    return decorator


@add_actions(ACTIONS_DICT, TEMPLATE_DOCSTRING)  # pylint: disable=too-many-public-methods,too-many-instance-attributes
class SeismicBatch(Batch):
    """Batch class for seimsic data. Contains seismic traces, metadata and processing methods.

    Parameters
    ----------
    index : TraceIndex
        Unique identifiers for sets of seismic traces.
    preloaded : tuple, optional
        Data to put in the batch if given. Defaults to ``None``.

    Attributes
    ----------
    index : TraceIndex
        Unique identifiers for sets of seismic traces.
    meta : dict
        Metadata about batch components.
    components : tuple
        Array containing all component's name. Updated only by ``_init_component`` function
        if new component comes from ``dst`` or by ``load`` function.

    Note
    ----
    There are only two ways to add a new components to ``components`` attribute.
    1. Using parameter ``components`` in ``load``.
    2. Using parameter ``dst`` with init function named ``_init_component``.
    """
    def __init__(self, index, *args, preloaded=None, **kwargs):
        super().__init__(index, *args, preloaded=preloaded, **kwargs)
        if preloaded is None:
            self.meta = dict()

    #-------------------------------------------------------------------------#
    #                      Decorators & Support functions                     #
    #-------------------------------------------------------------------------#

    def _init_component(self, *args, dst, **kwargs):
        """Create and preallocate a new attribute with the name ``dst`` if it
        does not exist and return batch indices."""
        _ = args, kwargs
        dst = (dst, ) if isinstance(dst, str) else dst

        for comp in dst:
            self.meta[comp] = self.meta[comp] if comp in self.meta else dict()

            if self.components is None or comp not in self.components:
                self.add_components(comp, init=self.array_of_nones)
        return self.indices

    def _post_filter_by_mask(self, mask, *args, **kwargs):
        """Index filtration using all received masks. This post function assumes that
        components have already been filtered.

        Parameters
        ----------
        mask : list
            list of boolean arrays

        Returns
        -------
            : SeismicBatch
            New batch with new index.

        Note
        ----
        1. Batch items in each component should be filtered in decorated action.
        2. This post function creates new instance of SeismicBatch with new index
        instance and copies filtered components from original batch for elements
        in new index.
        """
        _ = args, kwargs
        if any_action_failed(mask):
            all_errors = [error for error in mask if isinstance(error, Exception)]
            print(all_errors)
            raise ValueError(all_errors)

        mask = np.concatenate(mask)
        new_idf = self.index.get_df(index=mask, reset=False)
        new_index = new_idf.index.unique()

        batch_index = type(self.index).from_index(index=new_index, idf=new_idf,
                                                  index_name=self.index.name)

        new_batch = type(self)(batch_index)
        new_batch.add_components(self.components, len(self.components) * [new_batch.array_of_nones])
        new_batch.meta = self.meta

        for isrc in new_batch.components:
            pos_new = new_batch.index.get_pos(new_batch.indices)
            pos_old = self.index.get_pos(new_batch.indices)
            getattr(new_batch, isrc)[pos_new] = getattr(self, isrc)[pos_old]
        return new_batch

    def copy_meta(self, from_comp, to_comp):
        """Copy meta from one component to another or from list of components to list of
        components with same length.

        Parameters
        ----------
        from_comp : str or array-like
            Component's name to copy meta from or list with names of components.
        to_comp : str or array-like
            Component's name to copy meta in or list with names of components.

        Raises
        ------
            ValueError : if `from_comp` and `to_comp` have different length.
            ValueError : if one of given to `from_comp` component doesn't exist.

        Returns
        -------
        batch : SeismicBatch
            Batch with new meta, components' data remains unchanged.

        Note
        ----
        If a component from `to_comp` has meta data, it will always be replaced with meta from
        the corresponding `from_comp`.
        """
        from_comp = (from_comp, ) if isinstance(from_comp, str) else from_comp
        to_comp = (to_comp, ) if isinstance(to_comp, str) else to_comp

        if len(from_comp) != len(to_comp):
            raise ValueError("Unexpected length of component's lists. Given len(from_comp)="
                             "{} != len(to_comp)={}.".format(len(to_comp), len(from_comp)))

        for fr_comp, t_comp in zip(from_comp, to_comp):
            if fr_comp not in self.meta:
                raise ValueError('{} does not exist.'.format(fr_comp))

            if fr_comp == t_comp:
                continue

            if self.meta[t_comp]:
                warnings.warn("Meta of component {} is not empty and".format(t_comp) + \
                              " will be replaced by the meta from component {}.".format(fr_comp),
                              UserWarning)
            self.meta[t_comp] = self.meta[fr_comp].copy()
        return self

    #-------------------------------------------------------------------------#
    #                              Load and Dump                              #
    #-------------------------------------------------------------------------#

    @action
    def load(self, src=None, fmt=None, components=None, **kwargs):
        """Load data into components.

        Parameters
        ----------
        src : misc, optional
            Source to load components from.
        fmt : str, optional
            Source format.
        components : str or array-like, optional
            Components to load.
        **kwargs: dict
            Any kwargs to be passed to load method.

        Returns
        -------
        batch : SeismicBatch
            Batch with loaded components.
        """
        if fmt.lower() in ['sgy', 'segy']:
            return self._load_segy(src=components, dst=components, **kwargs)
        if fmt == 'picks':
            return self._load_from_index(src=PICKS_FILE_HEADER, dst=components)
        if fmt == 'index':
            return self._load_from_index(src=src, dst=components)
        return super().load(src=src, fmt=fmt, components=components, **kwargs)

    @apply_to_each_component
    def _load_segy(self, src, dst, tslice=None):
        """Load data from segy files.

        Parameters
        ----------
        src : str, array-like
            Component to load.
        dst : str, array-like
            The batch component to put loaded data in.
        tslice: slice, optional
            Load a trace subset given by slice.

        Returns
        -------
        batch : SeismicBatch
            Batch with loaded components.
        """
        segy_index = SegyFilesIndex(self.index, name=src)
        sdf = segy_index.get_df()
        sdf['order'] = np.arange(len(sdf))
        order = self.index.get_df().merge(sdf)['order']

        batch = type(self)(segy_index)._load_from_segy_file(src=src, dst=dst, tslice=tslice) # pylint: disable=protected-access
        all_traces = np.concatenate(getattr(batch, dst))[order]
        self.meta[dst] = batch.meta[dst]

        if self.index.name is None:
            res = np.array(list(np.expand_dims(all_traces, 1)) + [None])[:-1]
        else:
            lens = self.index.tracecounts
            res = np.array(np.split(all_traces, np.cumsum(lens)[:-1]) + [None])[:-1]

        self.add_components(dst, init=res)
        return self

    @inbatch_parallel(init="_init_component", target="threads")
    def _load_from_segy_file(self, index, *args, src, dst, tslice=None):
        """Load from a single segy file."""
        _ = src, args
        pos = self.index.get_pos(index)
        path = index
        trace_seq = self.index.get_df([index])[(INDEX_UID, src)]
        if tslice is None:
            tslice = slice(None)

        # Infering cube geometry may be time consuming for some `segy` files.
        # Set `ignore_geometry = True` to skip this stage when opening `segy` file.
        with segyio.open(path, strict=False, ignore_geometry=True) as segyfile:
            traces = np.atleast_2d([segyfile.trace[i - 1][tslice] for i in
                                    np.atleast_1d(trace_seq).astype(int)])
            samples = segyfile.samples[tslice]
            interval = segyfile.bin[segyio.BinField.Interval]

        getattr(self, dst)[pos] = traces
        if index == self.indices[0]:
            self.meta[dst]['samples'] = samples
            self.meta[dst]['interval'] = interval
            self.meta[dst]['sorting'] = None
        return self

    @apply_to_each_component
    def _load_from_index(self, src, dst):
        """Load picking from dataframe column."""
        idf = self.index.get_df(reset=False)
        ind = np.cumsum(self.index.tracecounts)[:-1]
        dst_data = np.split(idf[src].values, ind)
        self.add_components(dst, init=np.array(dst_data + [None])[:-1])
        self.meta.update({dst:dict(sorting=None)})
        return self

    @action
    def dump(self, src, fmt, path, **kwargs):
        """Export data to file.

        Parameters
        ----------
        src : str
            Batch component to dump data from.
        fmt : str
            Output data format.

        Returns
        -------
        batch : SeismicBatch
            Unchanged batch.
        """
        if fmt.lower() in ['sgy', 'segy']:
            return self._dump_segy(src, path, **kwargs)
        if fmt == 'picks':
            return self._dump_picking(src, path, **kwargs)
        if fmt == 'geom':
            return self._dump_geometry_flags(src, path, **kwargs)
        raise NotImplementedError('Unknown format.')

    def _dump_segy(self, src, path, split=True):
        """Dump data to segy files.

        Parameters
        ----------
        path : str
            Path for output files.
        src : str
            Batch component to dump data from.
        split : bool
            Whether to dump batch items into separate files.

        Returns
        -------
        batch : SeismicBatch
            Unchanged batch.
        """
        if split:
            return self._dump_split_segy(src, path)

        return self._dump_single_segy(src, path)

    @inbatch_parallel(init="indices", target="threads")
    def _dump_split_segy(self, index, src, path):
        """Dump data to segy files."""
        pos = self.index.get_pos(index)
        data = np.atleast_2d(getattr(self, src)[pos])

        path = os.path.join(path, str(index) + '.sgy')

        df = self.index.get_df([index], reset=False)
        sort_by = self.meta[src]['sorting']
        if sort_by is not None:
            df = df.sort_values(by=sort_by)

        df.reset_index(drop=self.index.name is None, inplace=True)
        headers = list(set(df.columns.levels[0]) - set(FILE_DEPENDEND_COLUMNS))
        segy_headers = [h for h in headers if hasattr(segyio.TraceField, h)]
        df = df[segy_headers]
        df.columns = df.columns.droplevel(1)

        write_segy_file(data, df, self.meta[src]['samples'], path)
        return self

    def _dump_single_segy(self, src, path):
        """Dump data to segy file."""
        data = np.vstack(getattr(self, src))

        df = self.index.get_df(reset=False)
        sort_by = self.meta[src]['sorting']
        if sort_by is not None:
            df = df.sort_values(by=sort_by)

        df = df.loc[self.indices]
        df.reset_index(drop=self.index.name is None, inplace=True)
        headers = list(set(df.columns.levels[0]) - set(FILE_DEPENDEND_COLUMNS))
        segy_headers = [h for h in headers if hasattr(segyio.TraceField, h)]
        df = df[segy_headers]
        df.columns = df.columns.droplevel(1)

        write_segy_file(data, df, self.meta[src]['samples'], path)
        return self

    @action
    def _dump_picking(self, src, path, src_traces, input_units='samples', columns=('FieldRecord', 'TraceNumber')):
        """Dump picking to file.

        Parameters
        ----------
        src : str
            Source to get picking from.
        path : str
            Output file path.
        src_traces : str
            Batch component with corresponding traces.
        input_units : str
            Units in which picking is stored in src. Must be one of the 'samples' or 'milliseconds'.
            In case 'milliseconds' dumped as is. Otherwise converted to milliseconds first.
        columns: array_like
            Columns to include in the output file.
            In case `PICKS_FILE_HEADER` not included it will be added automatically.

        Returns
        -------
        batch : SeismicBatch
            Batch unchanged.
        """
        if not isinstance(self.index, TraceIndex):
            raise ValueError('Picking dump works with TraceIndex only')
        data = getattr(self, src)
        if input_units == 'samples':
            data = data.astype(int)
            data = self.meta[src_traces]['samples'][data]

        df = self.index.get_df()[list(columns)]
        df.columns = df.columns.droplevel(1)

        df[PICKS_FILE_HEADER] = data

        if not os.path.isfile(path):
            df.to_csv(path, index=False, header=True, mode='a')
        else:
            df.to_csv(path, index=False, header=None, mode='a')
        return self

    @action
    def _dump_geometry_flags(self, src, path, columns=('FieldRecord',)):
        """Dump results of check for geometry assignment correctness to file.

        Parameters
        ----------
        src : str
            Source to get flags from.
        path : str
            Output file path.
        columns: array_like
            Columns to include in the output file.
            In case `CORRECT_GEOM` not included it will be added automatically.

        Returns
        -------
        batch : SeismicBatch
            Batch unchanged.
        """
        if not isinstance(self.index, FieldIndex):
            raise ValueError('Geometry check dump works with FieldIndex only')
        data = getattr(self, src)

        df = self.index.get_df(reset=True)[list(columns)].drop_duplicates()
        df.columns = df.columns.droplevel(1)

        df[GEOM_CHECK_HEADER] = data

        if not os.path.isfile(path):
            df.to_csv(path, index=False, header=True, mode='a')
        else:
            df.to_csv(path, index=False, header=None, mode='a')
        return self

    #-------------------------------------------------------------------------#
    #                           Data Process Actions                          #
    #-------------------------------------------------------------------------#

    #-------------------------------------------------------------------------#
    #                          DPA. Cropping Actions                          #
    #-------------------------------------------------------------------------#

    @action
    @inbatch_parallel(init='_init_component')
    @apply_to_each_component
    def make_grid_for_crops(self, index, src, dst, shape, drop_last=True):
        """ Generate coordinates for crops that cover all seismogram

        Parameters
        ----------
        src : str
            component from which the crops will be cropped
        dst : str
            component to store crops coordinates
        shape : tuple of ints
            crop shape
        drop_last: bool
            If True, drop border crops if they are incomplete
        """

        if isinstance(self.index, SegyFilesIndex):
            raise NotImplementedError("Index can't be SegyFilesIndex")

        pos = self.index.get_pos(index)
        field = getattr(self, src)[pos]

        len_x, len_y = field.shape
        x, y = shape

        coords_x = np.arange(0, len_x, x)
        if len_x % x != 0 and drop_last:
            coords_x = coords_x[:-1]

        coords_y = np.arange(0, len_y, y)
        if len_y % y != 0 and drop_last:
            coords_y = coords_y[:-1]

        getattr(self, dst)[pos] = list(product(coords_x, coords_y))
        return self

    @action
    @apply_to_each_component
    def crop(self, src, coords, shape, dst=None, pad_zeros=False):
        """ Crop from seismograms by given coordinates.

        Parameters
        ----------
        src : str, array-like
            The batch components to get the data from.
        dst : str, array-like
            The batch components to put the result in.
        coords: list, NamedExpression
            The list with tuples (x,y) of top-left coordinates for each crop.
                - if `coords` is the list then crops from the same coords for each item in the batch.
                - if `coords` is an `R` NamedExpression it should return values in [0, 1) with shape
                  (num_crops, 2). Same coords will be sampled for each item in the batch.
                - if `coords` is the list of lists wrapped in `P` NamedExpression and len(coords) equals
                  to batch size, then crops from individual coords for each item in the batch.
                - if `coords` is `P(R(..))` NamedExpression, `R` should return values in [0, 1) with shape
                  (num_crops, 2) and different coords will be sampled for each batch item.
        shape: tuple of ints
            Crop shape.
        pad_zeros: bool
            Wether to zero-pad incomplete crops. Valid only for absolute coordinates

        Returns
        -------
            : SeismicBatch
            Batch with crops. `dst` components are now arrays (of size batch items) of arrays (number of crops)
            of arrays (crop shape).

        Raises
        ------
        ValueError : if shape is larger than seismogram in any dimension.
        ValueError : if coord + shape is larger than seismogram in any dimension.

        Notes
        -----
        1. Works properly only with FieldIndex.
        2. `R` samples a relative position of top-left coordinate in a feasible region of seismogram.

        Examples
        --------

        ::

            crop(src=['raw', 'mask], dst=['raw_crop', 'mask_crop], coords=[[0, 0], [1, 1]], shape=(100, 256))
            crop(src=['raw', 'mask], dst=['raw_crop', 'mask_crop], shape=(100, 256),
                coords=P([[[0, 0]], [[0, 0], [2, 2]]])).next_batch(2)
            crop(src=['raw', 'mask], dst=['raw_crop', 'mask_crop], shape=(100, 256),
                coords=P(R('uniform', size=(N_RANDOM_CROPS, 2)))).next_batch(2)
        """
        if isinstance(self.index, SegyFilesIndex):
            raise NotImplementedError("Index can't be SegyFilesIndex")

        self._init_component(dst=dst)
        self.meta[dst]['crop_coords'] = {}
        self.meta[dst]['crops_source'] = src

        self.__crop(src, coords, shape, pad_zeros, dst)
        return self

    @inbatch_parallel(init='indices')
    def __crop(self, index, src, coords, shape, pad_zeros, dst=None):
        """ Generate crops from an array with seismic data
        see :meth:`~SeismicBatch.crop` for full description
        """
        pos = self.index.get_pos(index)
        arr = getattr(self, src)[pos]

        if all(((0 <= x < 1) and (0 <= y < 1)) for x, y in coords):
            feasible_region = np.array(arr.shape) - shape
            xy = (feasible_region * coords).astype(int)
            if np.any(xy < 0):
                raise ValueError("`shape` is larger than one of seismogram's dimensions")
        else:
            xy = np.array(coords)

        res = np.empty((len(xy), *shape))
        for i, (x, y) in enumerate(xy):
            if pad_zeros:
                crop = np.zeros(shape)

                x1 = min(x + shape[0], arr.shape[0])
                y1 = min(y + shape[1], arr.shape[1])

                crop[:x1-x, :y1-y] = arr[x:x1, y:y1]
                res[i] = crop

            else:
                if (x + shape[0] > arr.shape[0]) or (y + shape[1] > arr.shape[1]):
                    raise ValueError('Coordinates', (x, y), 'exceed feasible region of seismogram with shape',
                                     arr.shape, ', with crop shape', shape, 'but pad_zeros is False')
                res[i] = arr[x:x+shape[0], y:y+shape[1]]

        getattr(self, dst)[pos] = res

        self.meta[dst]['crop_coords'][index] = xy

    @action
    @inbatch_parallel(init='_init_component')
    @apply_to_each_component
    def assemble_crops(self, index, src, dst, fill_value=0.0):
        """
        Assembles crops from `src` into a single seismogram

        Parameters
        ----------
        src : str
            component with crops
        dst : str
            component to put the result to.
        fill_value : float
            the area that is not covered with crops is filled with this value
        """

        if isinstance(self.index, SegyFilesIndex):
            raise NotImplementedError("Index can't be SegyFilesIndex")

        if 'crop_coords' not in self.meta[src]:
            raise ValueError("{} component doesn't contain crops!".format(src))

        pos = self.index.get_pos(index)
        crops = getattr(self, src)[pos]
        coords = self.meta[src]['crop_coords'][index]

        res_x = self.index.tracecounts[pos]
        res_y = len(self.meta[self.meta[src]['crops_source']]['samples'])

        res = np.full((res_x, res_y), fill_value, dtype=float)
        crop_counts = np.zeros((res_x, res_y))

        for crop_coords, crop in zip(coords, crops):
            x, y = crop_coords
            len_x, len_y = crop.shape

            x1 = min(x+len_x, res_x)
            y1 = min(y+len_y, res_y)

            res[x:x1, y:y1] = crop[:x1-x, :y1-y]
            crop_counts[x:x1, y:y1] += 1

        crop_counts[crop_counts == 0] = 1

        getattr(self, dst)[pos] = res / crop_counts
        return self

    #-------------------------------------------------------------------------#
    #                          DPA. Normalize actions                         #
    #-------------------------------------------------------------------------#

    @action
    def standardize(self, src, dst):
        """Standardize traces to zero mean and unit variance.

        Parameters
        ----------
        src : str
            The batch components to get the data from.
        dst : str
            The batch components to put the result in.

        Returns
        -------
        batch : SeismicBatch
            Batch with the standardized traces.

        Note
        ----
        This action copies all meta from `src` component to `dst` component.
        """
        data = np.concatenate(getattr(self, src))
        std_data = (data - np.mean(data, axis=1, keepdims=True)) / (np.std(data, axis=1, keepdims=True) + 10 ** -6)

        traces_in_item = [len(i) for i in getattr(self, src)]
        ind = np.cumsum(traces_in_item)[:-1]

        dst_data = np.split(std_data, ind)
        setattr(self, dst, np.array(dst_data + [None])[:-1]) # array implicitly converted to object dtype
        self.copy_meta(src, dst)
        return self

    @action
    @inbatch_parallel(init='_init_component')
    @apply_to_each_component
    def equalize(self, index, src, dst, params, survey_id_col=None, upscale=False):
        """ Equalize amplitudes of different seismic surveys in dataset.

        This method performs quantile normalization by shifting and
        scaling data in each batch item so that 95% of absolute values
        seismic surveys that item belongs to lie between 0 and 1.

        `params` argument should contain a dictionary in a following form:

        {survey_name: 95th_perc, ...},

        where `95_perc` is an estimate for 95th percentile of absolute
        values for seismic survey with `survey_name`.

        One way to obtain such a dictionary is to use
        `SeismicDataset.find_equalization_params' method, which calculates
        esimated and saves them to `SeismicDataset`'s attribute. This method
        can be used from pipeline.

        Other way is to provide user-defined dictionary for `params` argument.

        Parameters
        ----------
        src : str
            The batch components to get the data from.
        dst : str
            The batch components to put the result in.
        params : dict or NamedExpr
            Containter with parameters for equalization.
        survey_id_col : str, optional
            Column in index that indicate names of seismic
            surveys from different seasons.
            Optional if `params` is a result of `SeismicDataset`'s
            method `find_equalization_params`.
        upscale : bool, optional
            weather to upscale batch items to its origin scale

        Returns
        -------
            : SeismicBatch
            Batch of shot gathers with equalized data.

        Raises
        ------
        ValueError : If gather with same id is contained in more
                     than one survey.

        Note
        ----
        1. If `params` dict is user-defined, `survey_id_col` should be
        provided excplicitly either as argument, or as `params` dict key-value
        pair.
        2. This action copies all meta from `src` component to `dst` component.
        """
        pos = self.index.get_pos(index)
        field = getattr(self, src)[pos]

        if survey_id_col is None:
            survey_id_col = params['survey_id_col']

        surveys_by_fieldrecord = np.unique(self.index.get_df(index=index, reset=False)[survey_id_col])
        if len(surveys_by_fieldrecord) != 1:
            raise ValueError('Field {} represents data from more than one survey!'.format(index))
        survey = surveys_by_fieldrecord[0]

        p_95 = params[survey]

        # shifting and scaling data so that 5th and 95th percentiles are -1 and 1 respectively
        equalized_field = (field / p_95) if not upscale else (field * p_95)

        getattr(self, dst)[pos] = equalized_field
        self.copy_meta(src, dst)
        return self

    #-------------------------------------------------------------------------#
    #                                DPA. Misc                                #
    #-------------------------------------------------------------------------#

    @action
    @inbatch_parallel(init="_init_component", target="threads")
    @apply_to_each_component
    def apply_along_axis(self, index, func, *args, src, dst=None, slice_axis=0, **kwargs):
        """Apply function along specified axis of batch items.

        Parameters
        ----------
        func : callable
            A function to apply. Must accept a trace as its first argument.
        src : str, array-like
            Batch component name to get the data from.
        dst : str, array-like
            Batch component name to put the result in.
        item_axis : int, default: 0
            Batch item axis to apply ``func`` along.
        slice_axis : int
            Axis to iterate data over.
        args : misc
            Any additional positional arguments to ``func``.
        kwargs : misc
            Any additional named arguments to ``func``.

        Returns
        -------
        batch : SeismicBatch
            Transformed batch. Changes ``dst`` component.
        """
        i = self.index.get_pos(index)
        src_data = getattr(self, src)[i]
        dst_data = np.array([func(x, *args, **kwargs) for x in np.rollaxis(src_data, slice_axis)])
        getattr(self, dst)[i] = dst_data

    @action
    @inbatch_parallel(init="_init_component", target="threads")
    @apply_to_each_component
    def band_pass_filter(self, index, *args, src, dst=None, lowcut=None, highcut=None, fs=1, order=5):
        """Apply a band pass filter.

        Parameters
        ----------
        src : str, array-like
            The batch components to get the data from.
        dst : str, array-like
            The batch components to put the result in.
        lowcut : real, optional
            Lowcut frequency.
        highcut : real, optional
            Highcut frequency.
        order : int
            The order of the filter.
        fs : real
            Sampling rate.

        Returns
        -------
        batch : SeismicBatch
            Batch with filtered traces.
        """
        _ = args
        i = self.index.get_pos(index)
        traces = getattr(self, src)[i]
        nyq = 0.5 * fs
        if lowcut is None:
            b, a = signal.butter(order, highcut / nyq, btype='high')
        elif highcut is None:
            b, a = signal.butter(order, lowcut / nyq, btype='low')
        else:
            b, a = signal.butter(order, [lowcut / nyq, highcut / nyq], btype='band')

        getattr(self, dst)[i] = signal.lfilter(b, a, traces)

    @action
    def correct_spherical_divergence(self, src, dst, speed, params, time=None):
        """Correction of spherical divergence with given parameers or with optimal parameters.

        There are two ways to use this funcion. The simplest way is to determine parameters then
        correction will be made with given parameters. Another approach is to find the parameters
        by ```find_sdc_params``` function from `SeismicDataset` class. In this case, optimal
        parameters can be stored in in dataset's attribute or pipeline variable and then passed
        to this action as `params` argument.

        Parameters
        ----------
        src : str
            The batch components to get the data from.
        dst : str
            The batch components to put the result in.
        speed : array
            Wave propagation speed depending on the depth.
            Speed is measured in milliseconds.
        params : array of floats(or ints) with length 2
            Containter with parameters in the following order: [v_pow, t_pow].
        time : array, optional
            Trace time values. If `None` defaults to self.meta[src]['samples'].
            Time measured in either in samples or in milliseconds.

        Returns
        -------
            : SeismicBatch
            Batch of shot gathers with corrected spherical divergence.

        Raises
        ------
        ValueError : If Index is not FieldIndex.
        ValueError : If length of ```params``` not equal to 2.

        Note
        ----
        1. Works properly only with FieldIndex.
        2. This action copies all meta from `src` component to `dst` component.
        """
        if not isinstance(self.index, FieldIndex):
            raise ValueError("Index must be FieldIndex, not {}".format(type(self.index)))

        if len(params) != 2:
            raise ValueError("The length of the ```params``` must be equal to two, not {}.".format(len(params)))

        time = self.meta[src]['samples'] if time is None else np.array(time, dtype=int)
        step = np.diff(time[:2])[0].astype(int)
        speed = np.array(speed, dtype=int)[::step]
        v_pow, t_pow = params

        self._correct_sph_div(src=src, dst=dst, time=time, speed=speed, v_pow=v_pow, t_pow=t_pow)
        self.copy_meta(src, dst)
        return self

    @inbatch_parallel(init='_init_component')
    def _correct_sph_div(self, index, src, dst, time, speed, v_pow, t_pow):
        """Correct spherical divergence with given parameters. """
        pos = self.index.get_pos(index)
        field = getattr(self, src)[pos]

        correct_field = calculate_sdc_for_field(field, time, speed, v_pow=v_pow, t_pow=t_pow)

        getattr(self, dst)[pos] = correct_field
        return self

    @action
    @inbatch_parallel(init="indices", post='_post_filter_by_mask', target="threads")
    def drop_zero_traces(self, index, src, num_zero, all_comps_sorted=True):
        """Drop traces with sequence of zeros longer than ```num_zero```.

        This action drops traces from index dataframe and from all batch components
        according to the mask calculated on `src` component.

        Parameters
        ----------
        num_zero : int
            All traces that contain more than `num_zero` consecutive zeros will be removed.
        src : str, array-like
            The batch components to get the data from.
        all_comps_sorted : bool
            Check that all components have the same sorting to ensure that they are
            modified in a same way.

        Returns
        -------
            : SeismicBatch
            Batch without dropped traces.

        Raises
        ------
        ValueError : if `src` has no sorting and batch index is FieldIndex.
        ValueError : if `all_comps_sorted` is True and any component in batch has
                     sorting different from `src`.

        Note
        ----
        This action creates new instance of SeismicBatch with new index
        instance.
        """
        sorting = self.meta[src]['sorting']
        if sorting is None and not isinstance(self.index, TraceIndex):
            raise ValueError('traces in `{}` component should be sorted '
                             'before dropping zero traces'.format(src))

        if all_comps_sorted:
            has_same_sorting = all(self.meta[comp]['sorting'] == sorting for comp in self.components)
            if not has_same_sorting:
                raise ValueError('all components in batch should have same sorting')

        pos = self.index.get_pos(index)
        traces = getattr(self, src)[pos]
        mask = list()
        for trace in traces:
            nonzero_indices = np.flatnonzero(trace)
            # add -1 and len(trace) indices to count leading and trailing zero sequences
            nonzero_indices = np.concatenate(([-1], nonzero_indices, [len(trace)]))
            zero_seqs = np.diff(nonzero_indices) - 1
            mask.append(np.max(zero_seqs) < num_zero)
        mask = np.array(mask)

        for comp in self.components:
            getattr(self, comp)[pos] = getattr(self, comp)[pos][mask]

        if sorting:
            cols = [(INDEX_UID, src), (sorting, '')]
            index_df = self.index.get_df([index])
            if cols[0] not in index_df.columns:
                # Level 1 of MultiIndex contains name of common columns ('') at first position and names of
                # all columns that relate to specific sgy files.
                raise ValueError('`src` should be one of the component names that Index was created with: {}'
                                 ''.format(index_df.columns.levels[1][1:].values))
            sorted_index_df = index_df[cols].sort_values(sorting)
            order = np.argsort(sorted_index_df[cols[0]].values, kind='stable')
            return mask[order]
        return mask

    @action
    @inbatch_parallel(init='_init_component')
    @apply_to_each_component
    def hodograph_straightening(self, index, velocities, src=None, dst=None, num_mean_tr=0):
        r""" Straightening up the travel time curve with normal grading.
        Shifted time is calculated as follows:

        $$ t_new = \sqrt{t_0^2 + l^2 / V^2} $$

        If ```num_mean_tr``` can be evaluated to True,
        new amplitude value for t_0 is the mean value of ```num_mean_tr```'s adjacent amplitudes from t_new.

        Parameters
        ----------
        velocities : 1-d array or 2-d array
            Speed law for traces.
            If 1-d array of same length as traces - array of velocities(m/s) in each time stamp
            If 2-d array - it is interpreted as array of pairs (time(ms), velocity(m/s))
            and velocities in each time stamp are interpolated. Time should increase.
        src : str, array-like
            The batch components to get the data from.
        dst : str, array-like
            The batch components to put the result in.
        num_mean_tr : int or None, optional
            Number of timestamps for smoothing new amplitude value. If 0 (default) or None, no smoothing is performed

        Returns
        -------
            : SeismicBatch
            Traces straightened on the basis of speed and time values.

        Raises
        ------
        ValueError : Raise if traces are not sorted by offset.

        Note
        ----
        1. Works only with sorted traces by offset.
        2. Works properly only with CustomIndex with CDP index.
        3. This action copies all meta from `src` component to `dst` component.
        """
        if not isinstance(self.index, CustomIndex):
            raise ValueError("Index must be CustomIndex, not {}".format(type(self.index)))

        index_name = self.index.get_df(reset=False).index.name
        if index_name != 'CDP':
            raise ValueError("Index name must be CDP, not {}".format(index_name))

        pos = self.index.get_pos(index)
        field = getattr(self, src)[pos]

        offset = np.sort(self.index.get_df(index=index)['offset'])

        if self.meta[src]['sorting'] != 'offset':
            raise ValueError('All traces should be sorted by offset not {}'.format(self.meta[src]['sorting']))
        if 'samples' in self.meta[src].keys():
            time_range_ms = self.meta[src]['samples']
            sample_time = time_range_ms[1] - time_range_ms[0]
            num_timestamps = len(time_range_ms)
        else:
            raise ValueError('`sample_time` should be present in `self.meta[{}]`'.format(src))

        velocities = np.array(velocities)
        if velocities.ndim == 2 and velocities.shape[1] == 2:
            if not np.all(np.diff(velocities[:, 0]) > 0):
                raise ValueError('Sample velocities times are not increasing!')
            speed_conc = np.interp(time_range_ms, velocities[:, 0], velocities[:, 1])
        elif velocities.ndim == 1 and velocities.shape[0] == num_timestamps:
            speed_conc = velocities
        else:
            raise ValueError('Velocities specified incorrectly!')

        speed_conc /= 1000  # convert from m/s to m/ms

        mean_traces = None
        if num_mean_tr:
            left = -int(num_mean_tr/2) + (~num_mean_tr % 2)
            right = left + num_mean_tr
            mean_traces = np.arange(left, right).reshape(-1, 1)

        new_field = []

        for ix, off in enumerate(offset):
            new_time_ms = np.sqrt(time_range_ms**2 + (off/speed_conc)**2)
            new_ts = np.round(new_time_ms / sample_time)

            if mean_traces is not None:
                ix_to_mean = np.stack([new_ts]*num_mean_tr) + mean_traces
                ix_to_mean = np.clip(ix_to_mean, 0, num_timestamps - 1).astype(int)

                new_field.append(np.mean(field[ix][ix_to_mean], axis=0))
            else:
                new_ts = np.clip(new_ts, 0, num_timestamps - 1).astype(int)
                new_field.append(field[ix][new_ts])

        getattr(self, dst)[pos] = np.array(new_field)
        self.copy_meta(src, dst)
        return self

    @action
    def mcm(self, src, dst, eps=3, length_win=12):
        """Creates for each trace corresponding Energy function.
        Based on Coppens(1985) method.

        Parameters
        ----------
        src : str
            The batch components to get the data from.
        dst : str
            The batch components to put the result in.
        eps: float, default: 3
            Stabilization constant that helps reduce the rapid fluctuations of energy function.
        length_win: int, default: 12
            The leading window length.

        Returns
        -------
        batch : SeismicBatch
            Batch with the energy function.
        """
        trace = np.concatenate(getattr(self, src))
        energy = np.cumsum(trace**2, axis=1)
        long_win, lead_win = energy, energy
        lead_win[:, length_win:] = lead_win[:, length_win:] - lead_win[:, :-length_win]
        energy = lead_win / (long_win + eps)
        self.add_components(dst, init=np.array(energy + [None])[:-1]) # array implicitly converted to object dtype
        return self

    @action
    @inbatch_parallel(init="_init_component", target="threads")
    @apply_to_each_component
    def pad_traces(self, index, *args, src, dst=None, **kwargs):
        """
        Pad traces with ```numpy.pad```.

        Parameters
        ----------
        src : str, array-like
            The batch components to get the data from.
        dst : str, array-like
            The batch components to put the result in.
        kwargs : dict
            Named arguments to ```numpy.pad```.

        Returns
        -------
        batch : SeismicBatch
            Batch with padded traces.

        Note
        ----
        This action copies all meta from `src` component to `dst` component.
        """
        _ = args
        pos = self.index.get_pos(index)
        data = getattr(self, src)[pos]
        pad_width = kwargs['pad_width']
        if isinstance(pad_width, int):
            pad_width = (pad_width, pad_width)

        kwargs['pad_width'] = [(0, 0)] + [pad_width] + [(0, 0)] * (data.ndim - 2)
        getattr(self, dst)[pos] = np.pad(data, **kwargs)
        self.copy_meta(src, dst)
        return self

    @action
    @inbatch_parallel(init="_init_component", target="threads")
    @apply_to_each_component
    def slice_traces(self, index, *args, src, slice_obj, dst=None):
        """
        Slice traces.

        Parameters
        ----------
        src : str, array-like
            The batch components to get the data from.
        dst : str, array-like
            The batch components to put the result in.
        slice_obj : slice
            Slice to extract from traces.

        Returns
        -------
        batch : SeismicBatch
            Batch with sliced traces.

        Note
        ----
        This action copies all meta from `src` component to `dst` component.
        """
        _ = args
        pos = self.index.get_pos(index)
        data = getattr(self, src)[pos]
        getattr(self, dst)[pos] = data[:, slice_obj]
        self.copy_meta(src, dst)
        return self

    @action
    @apply_to_each_component
    def sort_traces(self, *args, src, sort_by, dst=None):
        """Sort traces.

        Parameters
        ----------
        src : str, array-like
            The batch components to get the data from.
        dst : str, array-like
            The batch components to put the result in.
        sort_by : str
            Sorting key.

        Returns
        -------
        batch : SeismicBatch
            Batch with new trace sorting.

        Note
        ----
        1. This action copies all meta from `src` component to `dst` component.
        2. `dst` meta contains sorting type in `meta['sorting']`.
        """
        _ = args
        if src in self.meta.keys():
            current_sorting = self.meta[src].get('sorting')
        else:
            current_sorting = None

        if current_sorting == sort_by:
            return self

        self._sort(src=src, sort_by=sort_by, current_sorting=current_sorting, dst=dst)
        self.copy_meta(src, dst)
        self.meta[dst]['sorting'] = sort_by
        return self

    @inbatch_parallel(init="_init_component", target="threads")
    def _sort(self, index, src, sort_by, current_sorting, dst=None):
        """Sort traces.

        Parameters
        ----------
        src : str, array-like
            The batch components to get the data from.
        dst : str, array-like
            The batch components to put the result in.
        sort_by : str
            Sorting key.
        current_sorting : str
            Current sorting of `src` component

        Returns
        -------
        batch : SeismicBatch
            Batch with new trace sorting.
        """
        pos = self.index.get_pos(index)
        df = self.index.get_df([index])

        if current_sorting:
            cols = [current_sorting, sort_by]
            sorted_index_df = df[cols].sort_values(current_sorting)
            order = np.argsort(sorted_index_df[sort_by].values, kind='stable')
        else:
            order = np.argsort(df[sort_by].values, kind='stable')

        getattr(self, dst)[pos] = getattr(self, src)[pos][order]
        return self

<<<<<<< HEAD
=======
    @action
    @inbatch_parallel(init="_init_component", target="threads")
    @apply_to_each_component
    def to_2d(self, index, *args, src, dst=None, length_alignment=None, pad_value=0):
        """Convert array of 1d arrays to 2d array.

        Parameters
        ----------
        src : str, array-like
            The batch components to get the data from.
        dst : str, array-like
            The batch components to put the result in.
        length_alignment : str, optional
            Defines what to do with arrays of diffetent lengths.
            If 'min', cut the end by minimal array length.
            If 'max', pad the end to maximal array length.
            If None, try to put array to 2d array as is.

        Returns
        -------
        batch : SeismicBatch
            Batch with items converted to 2d arrays.
        """
        _ = args
        pos = self.index.get_pos(index)
        data = getattr(self, src)[pos]
        if data is None or len(data) == 0:
            return

        try:
            data_2d = np.vstack(data)
        except ValueError as err:
            if length_alignment is None:
                raise ValueError('Try to set length_alingment to \'max\' or \'min\'') from err
            if length_alignment == 'min':
                nsamples = min([len(t) for t in data])
            elif length_alignment == 'max':
                nsamples = max([len(t) for t in data])
            else:
                raise NotImplementedError('Unknown length_alingment') from err
            shape = (len(data), nsamples)
            data_2d = np.full(shape, pad_value)
            for i, arr in enumerate(data):
                data_2d[i, :len(arr)] = arr[:nsamples]

        getattr(self, dst)[pos] = data_2d

    def trace_headers(self, header, flatten=False):
        """Get trace heades.

        Parameters
        ----------
        header : string
            Header name.
        flatten : bool
            If False, array of headers will be splitted according to batch item sizes.
            If True, return a flattened array. Dafault to False.

        Returns
        -------
        arr : ndarray
            Arrays of trace headers."""
        tracecounts = self.index.tracecounts
        values = self.index.get_df()[header].values
        if flatten:
            return values
        return np.array(np.split(values, np.cumsum(tracecounts)[:-1]) + [None])[:-1]

>>>>>>> c57c1878
    #-------------------------------------------------------------------------#
    #                           DPA. Picking Actions                          #
    #-------------------------------------------------------------------------#

    @action
    def picking_to_mask(self, src, dst, src_traces):
        """Convert picking time to the mask for TraceIndex.

        Parameters
        ----------
        src : str
            The batch components to get the data from.
        dst : str
            The batch components to put the result in.
        src_traces : str
            The batch components which contains traces.

        Returns
        -------
        batch : SeismicBatch
            Batch with the mask corresponds to the picking.
        """
        data = np.concatenate(getattr(self, src))

        samples = self.meta[src_traces]['samples']
        rate = samples[1] - samples[0]
        data = np.around(data / rate).astype('int')

        batch_size = data.shape[0]
        trace_length = getattr(self, src_traces)[0].shape[1]
        ind = tuple(np.array(list(zip(range(batch_size), data))).T)
        ind[1][ind[1] < 0] = 0
        mask = np.zeros((batch_size, trace_length))
        mask[ind] = 1
        dst_data = np.cumsum(mask, axis=1)

        traces_in_item = [len(i) for i in getattr(self, src)]
        ind = np.cumsum(traces_in_item)[:-1]

        dst_data = np.split(dst_data, ind)
        dst_data = np.array([np.squeeze(i) for i in dst_data] + [None])[:-1]
        setattr(self, dst, dst_data)
        return self

    @action
    def mask_to_pick(self, src, dst, labels=True):
        """Convert the mask to picking time. Piciking time corresponds to the
        begininning of the longest block of consecutive ones in the mask.

        Parameters
        ----------
        src : str
            The batch components to get the data from.
        dst : str
            The batch components to put the result in.
        labels: bool, default: False
            The flag indicates whether action's inputs probabilities or labels.

        Returns
        -------
        batch : SeismicBatch
            Batch with the predicted picking times.
        """
        data = getattr(self, src)
        if not labels:
            data = np.argmax(data, axis=1)

        dst_data = massive_block(data)
        setattr(self, dst, np.array(dst_data + [None])[:-1]) # array implicitly converted to object dtype
        return self

    @inbatch_parallel(init='_init_component', target="threads")
    def shift_pick_phase(self, index, src, src_traces, dst=None, shift=1.5, threshold=0.05):
        """ Shifts picking time stored in `src` component on the given phase along the traces stored in `src_traces`.

        Parameters
        ----------
        src : str
            The batch component to get picking from.
        dst : str
            The batch component to put the result in.
        src_traces: str
            The batch component where the traces are stored.
        shift: float
            The amount of phase to shift measured in radians. Default is 1.5 , which corresponds
            to transfering the picking times from 'max' to 'zero' type.
        threshold: float
            Threshold determining amplitude, such that all the samples with amplitude less then threshold would be
            skipped. Introduced because of unstable behaviour of the hilbert transform at the begining of the signal.
         """
        shift *= np.pi
        pos = self.index.get_pos(index)
        pick = getattr(self, src)[pos]
        trace = getattr(self, src_traces)[pos]
        if isinstance(self.index, KNNIndex):
            trace = trace[0]
        trace = np.squeeze(trace)

        analytic = hilbert(trace)
        phase = np.unwrap(np.angle(analytic))
        # finding x such that phase[x] = phase[pick] - shift
        phase_mod = phase - (phase[pick] - shift)
        phase_mod[phase_mod < 0] = 0
        # in case phase_mod reaches 0 multiple times find the index of last one
        x = len(phase_mod) - phase_mod[::-1].argmin() - 1
        # skip the trace samples with amplitudes < threshold, starting from the `zero` sample
        n_skip = max((np.abs(trace[x:]) > threshold).argmax() - 1, 0)
        x += n_skip
        getattr(self, dst)[pos] = x
        return self

    @action
    def energy_to_picking(self, src, dst):
        """Convert energy function of the trace to the picking time by taking derivative
        and finding maximum.

        Parameters
        ----------
        src : str
            The batch components to get the data from.
        dst : str
            The batch components to put the result in.

        Returns
        -------
        batch : SeismicBatch
            Batch with the predicted picking by MCM method.
        """
        energy = np.stack(getattr(self, src))
        energy = np.gradient(energy, axis=1)
        picking = np.argmax(energy, axis=1)
        self.add_components(dst, np.array(picking + [None])[:-1]) # array implicitly converted to object dtype
        return self

    #-------------------------------------------------------------------------#
    #                                 Plotters                                #
    #-------------------------------------------------------------------------#

    def seismic_plot(self, src, index, wiggle=False, xlim=None, ylim=None, std=1, # pylint: disable=too-many-arguments
                     src_picking=None, s=None, scatter_color=None, figsize=None,
                     save_to=None, dpi=None, line_color=None, title=None, **kwargs):
        """Plot seismic traces.

        Parameters
        ----------
        src : str or array of str
            The batch component(s) with data to show.
        index : same type as batch.indices
            Data index to show.
        wiggle : bool, default to False
            Show traces in a wiggle form.
        xlim : tuple, optionalgit
            Range in x-axis to show.
        ylim : tuple, optional
            Range in y-axis to show.
        std : scalar, optional
            Amplitude scale for traces in wiggle form.
        src_picking : str
            Component with picking data.
        s : scalar or array_like, shape (n, ), optional
            The marker size in points**2.
        scatter_color : color, sequence, or sequence of color, optional
            The marker color.
        figsize : array-like, optional
            Output plot size.
        save_to : str or None, optional
            If not None, save plot to given path.
        dpi : int, optional, default: None
            The resolution argument for matplotlib.pyplot.savefig.
        line_color : color, sequence, or sequence of color, optional, default: None
            The trace color.
        title : str
            Plot title.
        kwargs : dict
            Additional keyword arguments for plot.

        Returns
        -------
        Multi-column subplots.
        """
        pos = self.index.get_pos(index)
        if len(np.atleast_1d(src)) == 1:
            src = (src,)

        if src_picking is not None:
            rate = self.meta[src[0]]['interval'] / 1e3
            picking = getattr(self, src_picking)[pos] / rate
            pts_picking = (range(len(picking)), picking)
        else:
            pts_picking = None

        arrs = [getattr(self, isrc)[pos] for isrc in src]
        names = [' '.join([i, str(index)]) for i in src]
        seismic_plot(arrs=arrs, wiggle=wiggle, xlim=xlim, ylim=ylim, std=std,
                     pts=pts_picking, s=s, scatter_color=scatter_color,
                     figsize=figsize, names=names, save_to=save_to,
                     dpi=dpi, line_color=line_color, title=title, **kwargs)
        return self

    def crops_plot(self, src, index, # pylint: disable=too-many-arguments
                   num_crops=None,
                   wiggle=False, std=1,
                   src_picking=None, s=None, scatter_color=None,
                   figsize=None, title=None,
                   save_to=None, dpi=None, **kwargs):
        """Plot seismic traces.

        Parameters
        ----------
        src : str or array of str
            The batch component(s) with crops to show.
        index : same type as batch.indices
            Data index to show.
        num_crops: int or None
            If not None, random `num_crops` crops are shown, all crops otherwise
        wiggle : bool, default to False
            Show traces in a wiggle form.
        std : scalar, optional
            Amplitude scale for traces in wiggle form.
        src_picking : str
            Component with picking data.
        s : scalar or array_like, shape (n, ), optional
            The marker size in points**2.
        scatter_color : color, sequence, or sequence of color, optional
            The marker color.
        figsize : array-like, optional
            Output plot size.
        save_to : str or None, optional
            If not None, save plot to given path.
        dpi : int, optional, default: None
            The resolution argument for matplotlib.pyplot.savefig.
        title : str
            Plot title.
        kwargs : dict
            Additional keyword arguments for plot.

        Returns
        -------
        Multi-column subplots.
        """

        if 'crop_coords' not in self.meta[src]:
            raise ValueError("{} component doesn't contain crops!".format(src))

        pos = self.index.get_pos(index)

        if src_picking is not None:
            raise NotImplementedError()

        pts_picking = None

        arrs = getattr(self, src)[pos]
        total_crops = len(arrs)
        names = self.meta[src]['crop_coords'][index]

        if num_crops is not None and num_crops < len(arrs):
            crops_indices = np.random.choice(np.arange(len(arrs)), size=num_crops, replace=False)
            arrs = arrs[crops_indices]
            names = names[crops_indices]
        else:
            num_crops = len(arrs)

        names = [str(c) for c in names]
        title = "{} (of {}) crops from {}".format(num_crops, total_crops, index)

        seismic_plot(arrs=arrs, wiggle=wiggle, std=std,
                     pts=pts_picking, s=s, scatter_color=scatter_color,
                     figsize=figsize, names=names, save_to=save_to,
                     dpi=dpi, title=title, **kwargs)
        return self

    def gain_plot(self, src, index, window=51, xlim=None, ylim=None,
                  figsize=None, names=None, **kwargs):
        """Gain's graph plots the ratio of the maximum mean value of
        the amplitude to the mean value of the amplitude at the moment t.

        Parameters
        ----------
        window : int, default 51
            Size of smoothing window of the median filter.
        xlim : tuple or list with size 2
            Bounds for plot's x-axis.
        ylim : tuple or list with size 2
            Bounds for plot's y-axis.
        figsize : array-like, optional
            Output plot size.
        names : str or array-like, optional
            Title names to identify subplots.

        Returns
        -------
        Gain's plot.
        """
        _ = kwargs
        pos = self.index.get_pos(index)
        src = (src, ) if isinstance(src, str) else src
        sample = [getattr(self, source)[pos] for source in src]
        gain_plot(sample, window, xlim, ylim, figsize, names, **kwargs)
        return self

    def spectrum_plot(self, src, index, frame, max_freq=None,
                      figsize=None, save_to=None, **kwargs):
        """Plot seismogram(s) and power spectrum of given region in the seismogram(s).

        Parameters
        ----------
        src : str or array of str
            The batch component(s) with data to show.
        index : same type as batch.indices
            Data index to show.
        frame : tuple
            List of slices that frame region of interest.
        max_freq : scalar
            Upper frequence limit.
        figsize : array-like, optional
            Output plot size.
        save_to : str or None, optional
            If not None, save plot to given path.
        kwargs : dict
            Named argumets to matplotlib.pyplot.imshow.

        Returns
        -------
        Plot of seismogram(s) and power spectrum(s).
        """
        pos = self.index.get_pos(index)
        if len(np.atleast_1d(src)) == 1:
            src = (src,)

        arrs = [getattr(self, isrc)[pos] for isrc in src]
        names = [' '.join([i, str(index)]) for i in src]
        rate = self.meta[src[0]]['interval'] / 1e6
        spectrum_plot(arrs=arrs, frame=frame, rate=rate, max_freq=max_freq,
                      names=names, figsize=figsize, save_to=save_to, **kwargs)
        return self

    def statistics_plot(self, src, index, stats, figsize=None, save_to=None, **kwargs):
        """Plot seismogram(s) and various trace statistics.

        Parameters
        ----------
        src : str or array of str
            The batch component(s) with data to show.
        index : same type as batch.indices
            Data index to show.
        stats : str, callable or array-like
            Name of statistics in statistics zoo, custom function to be avaluated or array of stats.
        figsize : array-like, optional
            Output plot size.
        save_to : str or None, optional
            If not None, save plot to given path.
        kwargs : dict
            Named argumets to matplotlib.pyplot.imshow.

        Returns
        -------
        Plot of seismogram(s) and power spectrum(s).
        """
        pos = self.index.get_pos(index)
        if len(np.atleast_1d(src)) == 1:
            src = (src,)

        arrs = [getattr(self, isrc)[pos] for isrc in src]
        names = [' '.join([i, str(index)]) for i in src]
        rate = self.meta[src[0]]['interval'] / 1e6
        statistics_plot(arrs=arrs, stats=stats, rate=rate, names=names, figsize=figsize,
                        save_to=save_to, **kwargs)
        return self<|MERGE_RESOLUTION|>--- conflicted
+++ resolved
@@ -1321,77 +1321,6 @@
         getattr(self, dst)[pos] = getattr(self, src)[pos][order]
         return self
 
-<<<<<<< HEAD
-=======
-    @action
-    @inbatch_parallel(init="_init_component", target="threads")
-    @apply_to_each_component
-    def to_2d(self, index, *args, src, dst=None, length_alignment=None, pad_value=0):
-        """Convert array of 1d arrays to 2d array.
-
-        Parameters
-        ----------
-        src : str, array-like
-            The batch components to get the data from.
-        dst : str, array-like
-            The batch components to put the result in.
-        length_alignment : str, optional
-            Defines what to do with arrays of diffetent lengths.
-            If 'min', cut the end by minimal array length.
-            If 'max', pad the end to maximal array length.
-            If None, try to put array to 2d array as is.
-
-        Returns
-        -------
-        batch : SeismicBatch
-            Batch with items converted to 2d arrays.
-        """
-        _ = args
-        pos = self.index.get_pos(index)
-        data = getattr(self, src)[pos]
-        if data is None or len(data) == 0:
-            return
-
-        try:
-            data_2d = np.vstack(data)
-        except ValueError as err:
-            if length_alignment is None:
-                raise ValueError('Try to set length_alingment to \'max\' or \'min\'') from err
-            if length_alignment == 'min':
-                nsamples = min([len(t) for t in data])
-            elif length_alignment == 'max':
-                nsamples = max([len(t) for t in data])
-            else:
-                raise NotImplementedError('Unknown length_alingment') from err
-            shape = (len(data), nsamples)
-            data_2d = np.full(shape, pad_value)
-            for i, arr in enumerate(data):
-                data_2d[i, :len(arr)] = arr[:nsamples]
-
-        getattr(self, dst)[pos] = data_2d
-
-    def trace_headers(self, header, flatten=False):
-        """Get trace heades.
-
-        Parameters
-        ----------
-        header : string
-            Header name.
-        flatten : bool
-            If False, array of headers will be splitted according to batch item sizes.
-            If True, return a flattened array. Dafault to False.
-
-        Returns
-        -------
-        arr : ndarray
-            Arrays of trace headers."""
-        tracecounts = self.index.tracecounts
-        values = self.index.get_df()[header].values
-        if flatten:
-            return values
-        return np.array(np.split(values, np.cumsum(tracecounts)[:-1]) + [None])[:-1]
-
->>>>>>> c57c1878
     #-------------------------------------------------------------------------#
     #                           DPA. Picking Actions                          #
     #-------------------------------------------------------------------------#
