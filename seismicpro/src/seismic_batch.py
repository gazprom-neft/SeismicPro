"""Seismic batch.""" # pylint: disable=too-many-lines
import os
from itertools import product

import warnings
from textwrap import dedent
import numpy as np
from scipy import signal
from scipy.signal import hilbert
import pywt
import segyio

from ..batchflow import action, inbatch_parallel, Batch, any_action_failed

from .seismic_index import SegyFilesIndex, FieldIndex, KNNIndex, TraceIndex, CustomIndex

<<<<<<< HEAD
from .utils import (FILE_DEPENDEND_COLUMNS, partialmethod, calculate_sdc_for_field, massive_block, infer_axis_tickers)
=======
from .utils import (FILE_DEPENDEND_COLUMNS, partialmethod, calculate_sdc_for_field, 
                    massive_block, infer_axis_tickers, to_list, collect_components_data )
>>>>>>> e8288c7b
from .file_utils import write_segy_file
from .plot_utils import spectrum_plot, seismic_plot, statistics_plot, gain_plot

INDEX_UID = 'TRACE_SEQUENCE_FILE'

PICKS_FILE_HEADER = 'FIRST_BREAK_TIME'
GEOM_CHECK_HEADER = 'CORRECT_GEOM'


ACTIONS_DICT = {
    "clip": (np.clip, "numpy.clip", "clip values"),
    "gradient": (np.gradient, "numpy.gradient", "gradient"),
    "fft2": (np.fft.fft2, "numpy.fft.fft2", "a Discrete 2D Fourier Transform"),
    "ifft2": (np.fft.ifft2, "numpy.fft.ifft2", "an inverse Discrete 2D Fourier Transform"),
    "fft": (np.fft.fft, "numpy.fft.fft", "a Discrete Fourier Transform"),
    "ifft": (np.fft.ifft, "numpy.fft.ifft", "an inverse Discrete Fourier Transform"),
    "rfft": (np.fft.rfft, "numpy.fft.rfft", "a real-input Discrete Fourier Transform"),
    "irfft": (np.fft.irfft, "numpy.fft.irfft", "a real-input inverse Discrete Fourier Transform"),
    "dwt": (pywt.dwt, "pywt.dwt", "a single level Discrete Wavelet Transform"),
    "idwt": (lambda x, *args, **kwargs: pywt.idwt(*x, *args, **kwargs), "pywt.idwt",
             "a single level inverse Discrete Wavelet Transform"),
    "wavedec": (pywt.wavedec, "pywt.wavedec", "a multilevel 1D Discrete Wavelet Transform"),
    "waverec": (lambda x, *args, **kwargs: pywt.waverec(list(x), *args, **kwargs), "pywt.waverec",
                "a multilevel 1D Inverse Discrete Wavelet Transform"),
    "pdwt": (lambda x, part, *args, **kwargs: pywt.downcoef(part, x, *args, **kwargs), "pywt.downcoef",
             "a partial Discrete Wavelet Transform data decomposition"),
    "cwt": (lambda x, *args, **kwargs: pywt.cwt(x, *args, **kwargs)[0].T, "pywt.cwt", "a Continuous Wavelet Transform"),
}


TEMPLATE_DOCSTRING = """
    Compute {description} for each trace.
    This method simply wraps ``apply_along_axis`` method by setting the
    ``func`` argument to ``{full_name}``.

    Parameters
    ----------
    src : str, optional
        Batch component to get the data from.
    dst : str, optional
        Batch component to put the result in.
    args : misc
        Any additional positional arguments to ``{full_name}``.
    kwargs : misc
        Any additional named arguments to ``{full_name}``.

    Returns
    -------
    batch : SeismicBatch
        Transformed batch. Changes ``dst`` component.
"""
TEMPLATE_DOCSTRING = dedent(TEMPLATE_DOCSTRING).strip()


def apply_to_each_component(method):
    """Combine list of src items and list dst items into pairs of src and dst items
    and apply the method to each pair.

    Parameters
    ----------
    method : callable
        Method to be decorated.

    Returns
    -------
    decorator : callable
        Decorated method.
    """
    def decorator(self, *args, src, dst=None, **kwargs):
        """Returned decorator."""
        if isinstance(src, str):
            src = (src, )
        if dst is None:
            dst = src
        elif isinstance(dst, str):
            dst = (dst, )

        res = []
        for isrc, idst in zip(src, dst):
            res.append(method(self, *args, src=isrc, dst=idst, **kwargs))
        return self if isinstance(res[0], SeismicBatch) else res
    return decorator

def add_actions(actions_dict, template_docstring):
    """Add new actions in ``SeismicBatch`` by setting ``func`` argument in
    ``SeismicBatch.apply_to_each_trace`` method to given callables.

    Parameters
    ----------
    actions_dict : dict
        A dictionary, containing new methods' names as keys and a callable,
        its full name and description for each method as values.
    template_docstring : str
        A string, that will be formatted for each new method from
        ``actions_dict`` using ``full_name`` and ``description`` parameters
        and assigned to its ``__doc__`` attribute.

    Returns
    -------
    decorator : callable
        Class decorator.
    """
    def decorator(cls):
        """Returned decorator."""
        for method_name, (func, full_name, description) in actions_dict.items():
            docstring = template_docstring.format(full_name=full_name, description=description)
            method = partialmethod(cls.apply_along_axis, func)
            method.__doc__ = docstring
            setattr(cls, method_name, method)

        return cls
    return decorator


@add_actions(ACTIONS_DICT, TEMPLATE_DOCSTRING)  # pylint: disable=too-many-public-methods,too-many-instance-attributes
class SeismicBatch(Batch):
    """Batch class for seimsic data. Contains seismic traces, metadata and processing methods.

    Parameters
    ----------
    index : TraceIndex
        Unique identifiers for sets of seismic traces.
    preloaded : tuple, optional
        Data to put in the batch if given. Defaults to ``None``.

    Attributes
    ----------
    index : TraceIndex
        Unique identifiers for sets of seismic traces.
    meta : dict
        Metadata about batch components.
    components : tuple
        Array containing all component's name. Updated only by ``_init_component`` function
        if new component comes from ``dst`` or by ``load`` function.

    Note
    ----
    There are only two ways to add a new components to ``components`` attribute.
    1. Using parameter ``components`` in ``load``.
    2. Using parameter ``dst`` with init function named ``_init_component``.
    """
    def __init__(self, index, *args, preloaded=None, **kwargs):
        super().__init__(index, *args, preloaded=preloaded, **kwargs)
        if preloaded is None:
            self.meta = dict()

    #-------------------------------------------------------------------------#
    #                      Decorators & Support functions                     #
    #-------------------------------------------------------------------------#

    def _init_component(self, *args, dst, **kwargs):
        """Create and preallocate a new attribute with the name ``dst`` if it
        does not exist and return batch indices."""
        _ = args, kwargs
        dst = (dst, ) if isinstance(dst, str) else dst

        for comp in dst:
            self.meta[comp] = self.meta[comp] if comp in self.meta else dict()

            if self.components is None or comp not in self.components:
                self.add_components(comp, init=self.array_of_nones)
        return self.indices

    def _post_filter_by_mask(self, mask, *args, **kwargs):
        """Index filtration using all received masks. This post function assumes that
        components have already been filtered.

        Parameters
        ----------
        mask : list
            list of boolean arrays

        Returns
        -------
            : SeismicBatch
            New batch with new index.

        Note
        ----
        1. Batch items in each component should be filtered in decorated action.
        2. This post function creates new instance of SeismicBatch with new index
        instance and copies filtered components from original batch for elements
        in new index.
        """
        _ = args, kwargs
        if any_action_failed(mask):
            all_errors = [error for error in mask if isinstance(error, Exception)]
            print(all_errors)
            raise ValueError(all_errors)

        mask = np.concatenate(mask)
        new_idf = self.index.get_df(index=mask, reset=False)
        new_index = new_idf.index.unique()

        batch_index = type(self.index).from_index(index=new_index, idf=new_idf,
                                                  index_name=self.index.name)

        new_batch = type(self)(batch_index)
        new_batch.add_components(self.components, len(self.components) * [new_batch.array_of_nones])
        new_batch.meta = self.meta

        for isrc in new_batch.components:
            pos_new = new_batch.index.get_pos(new_batch.indices)
            pos_old = self.index.get_pos(new_batch.indices)
            getattr(new_batch, isrc)[pos_new] = getattr(self, isrc)[pos_old]
        return new_batch

    @action
    def add_components(self, components, init=None):
        """ Add new components

        Parameters
        ----------
        components : str or list
            new component names
        init : array-like
            initial component data

        Raises
        ------
        ValueError
            If a component or an attribute with the given name already exists
        """
        super().add_components(components, init)

        components = (components,) if isinstance(components, str) else components
        for comp in components:
            if comp not in self.meta:
                self.meta[comp] = dict()
        return self

    def update_component(self, component, value):
        """ Add a new component or update an existing one

        Parameters
        ----------
        component : str
            component name
        value : array-like
            component data
        """
        if component not in self.components:
            self.add_components(component, init=value)
        else:
            setattr(self, component, value)

    def copy_meta(self, from_comp, to_comp):
        """Copy meta from one component to another or from list of components to list of
        components with same length.

        Parameters
        ----------
        from_comp : str or array-like
            Component's name to copy meta from or list with names of components.
        to_comp : str or array-like
            Component's name to copy meta in or list with names of components.

        Raises
        ------
            ValueError : if `from_comp` and `to_comp` have different length.
            ValueError : if one of given to `from_comp` component doesn't exist.

        Returns
        -------
        batch : SeismicBatch
            Batch with new meta, components' data remains unchanged.

        Note
        ----
        If a component from `to_comp` has meta data, it will always be replaced with meta from
        the corresponding `from_comp`.
        """
        from_comp = (from_comp, ) if isinstance(from_comp, str) else from_comp
        to_comp = (to_comp, ) if isinstance(to_comp, str) else to_comp

        if len(from_comp) != len(to_comp):
            raise ValueError("Unexpected length of component's lists. Given len(from_comp)="
                             "{} != len(to_comp)={}.".format(len(to_comp), len(from_comp)))

        for fr_comp, t_comp in zip(from_comp, to_comp):
            if fr_comp not in self.meta:
                raise ValueError('Meta of the component {} does not exist.'.format(fr_comp))

            if fr_comp == t_comp:
                continue

            if self.meta.get(t_comp):
                warnings.warn("Meta of the component {} is not empty and".format(t_comp) + \
                              " will be replaced by the meta from the component {}.".format(fr_comp),
                              UserWarning)

            self.meta[t_comp] = self.meta[fr_comp].copy()
        return self

    #-------------------------------------------------------------------------#
    #                              Load and Dump                              #
    #-------------------------------------------------------------------------#

    @action
    def load(self, src=None, fmt=None, components=None, **kwargs):
        """Load data into components.

        Parameters
        ----------
        src : misc, optional
            Source to load components from.
        fmt : str, optional
            Source format.
        components : str or array-like, optional
            Components to load.
        **kwargs: dict
            Any kwargs to be passed to load method.

        Returns
        -------
        batch : SeismicBatch
            Batch with loaded components.
        """
        if fmt.lower() in ['sgy', 'segy']:
            return self._load_segy(src=components, dst=components, **kwargs)
        if fmt == 'picks':
            return self._load_from_index(src=PICKS_FILE_HEADER, dst=components)
        if fmt == 'index':
            return self._load_from_index(src=src, dst=components)
        return super().load(src=src, fmt=fmt, components=components, **kwargs)

    @apply_to_each_component
    def _load_segy(self, src, dst, tslice=None):
        """Load data from segy files.

        Parameters
        ----------
        src : str, array-like
            Component to load.
        dst : str, array-like
            The batch component to put loaded data in.
        tslice: slice, optional
            Load a trace subset given by slice.

        Returns
        -------
        batch : SeismicBatch
            Batch with loaded components.
        """
        segy_index = SegyFilesIndex(self.index, name=src)
        sdf = segy_index.get_df()
        sdf['order'] = np.arange(len(sdf))
        order = self.index.get_df().merge(sdf)['order']

        batch = type(self)(segy_index)._load_from_segy_file(src=src, dst=dst, tslice=tslice) # pylint: disable=protected-access
        all_traces = np.concatenate(getattr(batch, dst))[order]
        self.meta[dst] = batch.meta[dst]

        if self.index.name is None:
            res = np.array(list(np.expand_dims(all_traces, 1)) + [None])[:-1]
        else:
            lens = self.index.tracecounts
            res = np.array(np.split(all_traces, np.cumsum(lens)[:-1]) + [None])[:-1]

        self.add_components(dst, init=res)
        return self

    @inbatch_parallel(init="_init_component", target="f")
    def _load_from_segy_file(self, *index, src, dst, tslice=None):
        """Load from a single segy file."""
        _ = src
        index = index[0]
        pos = self.index.get_pos(index)
        path = index
        trace_seq = self.index.get_df(index)[(INDEX_UID, src)]
        if tslice is None:
            tslice = slice(None)

        # Infering cube geometry may be time consuming for some `segy` files.
        # Set `ignore_geometry = True` to skip this stage when opening `segy` file.
        with segyio.open(path, strict=False, ignore_geometry=True) as segyfile:
            traces = np.atleast_2d([segyfile.trace[i - 1][tslice] for i in
                                    np.atleast_1d(trace_seq).astype(int)])
            samples = segyfile.samples[tslice]
            interval = segyfile.bin[segyio.BinField.Interval]

        getattr(self, dst)[pos] = traces
        if index == self.indices[0]:
            self.meta[dst]['samples'] = samples
            self.meta[dst]['interval'] = interval
            self.meta[dst]['sorting'] = None
        return self

    @apply_to_each_component
    def _load_from_index(self, src, dst):
        """Load picking from dataframe column."""
        idf = self.index.get_df()
        ind = np.cumsum(self.index.tracecounts)[:-1]
        dst_data = np.split(idf[src].values, ind)
        self.add_components(dst, init=np.array(dst_data + [None])[:-1])
        self.meta.update({dst:dict(sorting=None)})
        return self

    @action
    def dump(self, src, fmt, path, **kwargs):
        """Export data to file.

        Parameters
        ----------
        src : str
            Batch component to dump data from.
        fmt : str
            Output data format.

        Returns
        -------
        batch : SeismicBatch
            Unchanged batch.
        """
        if fmt.lower() in ['sgy', 'segy']:
            return self._dump_segy(src, path, **kwargs)
        if fmt == 'picks':
            return self._dump_picking(src, path, **kwargs)
        if fmt == 'geom':
            return self._dump_geometry_flags(src, path, **kwargs)
        raise NotImplementedError('Unknown format.')

    def _dump_segy(self, src, path, split=True):
        """Dump data to segy files.

        Parameters
        ----------
        path : str
            Path for output files.
        src : str
            Batch component to dump data from.
        split : bool
            Whether to dump batch items into separate files.

        Returns
        -------
        batch : SeismicBatch
            Unchanged batch.
        """
        if split:
            return self._dump_split_segy(src, path)

        return self._dump_single_segy(src, path)

    @inbatch_parallel(init="indices", target="threads")
    def _dump_split_segy(self, index, src, path):
        """Dump data to segy files."""
        pos = self.index.get_pos(index)
        data = np.atleast_2d(getattr(self, src)[pos])

        path = os.path.join(path, str(index) + '.sgy')

        df = self.index.get_df([index], reset=False)
        sort_by = self.meta[src]['sorting']
        if sort_by is not None:
            df = df.sort_values(by=sort_by)

        df.reset_index(drop=self.index.name is None, inplace=True)
        headers = list(set(df.columns.levels[0]) - set(FILE_DEPENDEND_COLUMNS))
        segy_headers = [h for h in headers if hasattr(segyio.TraceField, h)]
        df = df[segy_headers]
        df.columns = df.columns.droplevel(1)

        write_segy_file(data, df, self.meta[src]['samples'], path)
        return self

    def _dump_single_segy(self, src, path):
        """Dump data to segy file."""
        data = np.vstack(getattr(self, src))

        df = self.index.get_df(reset=False)
        sort_by = self.meta[src]['sorting']
        if sort_by is not None:
            df = df.sort_values(by=sort_by)

        df = df.loc[self.indices]
        df.reset_index(drop=self.index.name is None, inplace=True)
        headers = list(set(df.columns.levels[0]) - set(FILE_DEPENDEND_COLUMNS))
        segy_headers = [h for h in headers if hasattr(segyio.TraceField, h)]
        df = df[segy_headers]
        df.columns = df.columns.droplevel(1)

        write_segy_file(data, df, self.meta[src]['samples'], path)
        return self

    @action
    def _dump_picking(self, src, path, src_traces, input_units='samples', columns=('FieldRecord', 'TraceNumber')):
        """Dump picking to file.

        Parameters
        ----------
        src : str
            Source to get picking from.
        path : str
            Output file path.
        src_traces : str
            Batch component with corresponding traces.
        input_units : str
            Units in which picking is stored in src. Must be one of the 'samples' or 'milliseconds'.
            In case 'milliseconds' dumped as is. Otherwise converted to milliseconds first.
        columns: array_like
            Columns to include in the output file.
            In case `PICKS_FILE_HEADER` not included it will be added automatically.

        Returns
        -------
        batch : SeismicBatch
            Batch unchanged.
        """
        if not isinstance(self.index, TraceIndex):
            raise ValueError('Picking dump works with TraceIndex only')
        data = getattr(self, src)
        if input_units == 'samples':
            data = data.astype(int)
            data = self.meta[src_traces]['samples'][data]

        df = self.index.get_df()[list(columns)]
        df.columns = df.columns.droplevel(1)

        df[PICKS_FILE_HEADER] = data

        if not os.path.isfile(path):
            df.to_csv(path, index=False, header=True, mode='a')
        else:
            df.to_csv(path, index=False, header=None, mode='a')
        return self

    @action
    def _dump_geometry_flags(self, src, path, columns=('FieldRecord',)):
        """Dump results of check for geometry assignment correctness to file.

        Parameters
        ----------
        src : str
            Source to get flags from.
        path : str
            Output file path.
        columns: array_like
            Columns to include in the output file.
            In case `CORRECT_GEOM` not included it will be added automatically.

        Returns
        -------
        batch : SeismicBatch
            Batch unchanged.
        """
        if not isinstance(self.index, FieldIndex):
            raise ValueError('Geometry check dump works with FieldIndex only')
        data = getattr(self, src)

        df = self.index.get_df(reset=True)[list(columns)].drop_duplicates()
        df.columns = df.columns.droplevel(1)

        df[GEOM_CHECK_HEADER] = data

        if not os.path.isfile(path):
            df.to_csv(path, index=False, header=True, mode='a')
        else:
            df.to_csv(path, index=False, header=None, mode='a')
        return self

    #-------------------------------------------------------------------------#
    #                           Data Process Actions                          #
    #-------------------------------------------------------------------------#

    #-------------------------------------------------------------------------#
    #                          DPA. Cropping Actions                          #
    #-------------------------------------------------------------------------#

    @action
    @inbatch_parallel(init='_init_component')
    @apply_to_each_component
    def make_grid_for_crops(self, index, src, dst, shape, drop_last=True):
        """ Generate coordinates for crops that cover all seismogram

        Parameters
        ----------
        src : str
            component from which the crops will be cropped
        dst : str
            component to store crops coordinates
        shape : tuple of ints
            crop shape
        drop_last: bool
            If True, drop border crops if they are incomplete
        """

        if isinstance(self.index, SegyFilesIndex):
            raise NotImplementedError("Index can't be SegyFilesIndex")

        pos = self.index.get_pos(index)
        field = getattr(self, src)[pos]

        len_x, len_y = field.shape
        x, y = shape

        coords_x = np.arange(0, len_x, x)
        if len_x % x != 0 and drop_last:
            coords_x = coords_x[:-1]

        coords_y = np.arange(0, len_y, y)
        if len_y % y != 0 and drop_last:
            coords_y = coords_y[:-1]

        getattr(self, dst)[pos] = list(product(coords_x, coords_y))
        return self

    @action
    @apply_to_each_component
    def crop(self, src, coords, shape, dst=None, pad_zeros=False):
        """ Crop from seismograms by given coordinates.

        Parameters
        ----------
        src : str, array-like
            The batch components to get the data from.
        dst : str, array-like
            The batch components to put the result in.
        coords: list, NamedExpression
            The list with tuples (x,y) of top-left coordinates for each crop.
                - if `coords` is the list then crops from the same coords for each item in the batch.
                - if `coords` is an `R` NamedExpression it should return values in [0, 1) with shape
                  (num_crops, 2). Same coords will be sampled for each item in the batch.
                - if `coords` is the list of lists wrapped in `P` NamedExpression and len(coords) equals
                  to batch size, then crops from individual coords for each item in the batch.
                - if `coords` is `P(R(..))` NamedExpression, `R` should return values in [0, 1) with shape
                  (num_crops, 2) and different coords will be sampled for each batch item.
        shape: tuple of ints
            Crop shape.
        pad_zeros: bool
            Wether to zero-pad incomplete crops. Valid only for absolute coordinates

        Returns
        -------
            : SeismicBatch
            Batch with crops. `dst` components are now arrays (of size batch items) of arrays (number of crops)
            of arrays (crop shape).

        Raises
        ------
        ValueError : if shape is larger than seismogram in any dimension.
        ValueError : if coord + shape is larger than seismogram in any dimension.

        Notes
        -----
        1. Works properly only with FieldIndex.
        2. `R` samples a relative position of top-left coordinate in a feasible region of seismogram.

        Examples
        --------

        ::

            crop(src=['raw', 'mask], dst=['raw_crop', 'mask_crop], coords=[[0, 0], [1, 1]], shape=(100, 256))
            crop(src=['raw', 'mask], dst=['raw_crop', 'mask_crop], shape=(100, 256),
                coords=P([[[0, 0]], [[0, 0], [2, 2]]])).next_batch(2)
            crop(src=['raw', 'mask], dst=['raw_crop', 'mask_crop], shape=(100, 256),
                coords=P(R('uniform', size=(N_RANDOM_CROPS, 2)))).next_batch(2)
        """
        if isinstance(self.index, SegyFilesIndex):
            raise NotImplementedError("Index can't be SegyFilesIndex")

        self._init_component(dst=dst)
        self.meta[dst]['crop_coords'] = {}
        self.meta[dst]['crops_source'] = src

        self.__crop(src, coords, shape, pad_zeros, dst)
        return self

    @inbatch_parallel(init='indices')
    def __crop(self, index, src, coords, shape, pad_zeros, dst=None):
        """ Generate crops from an array with seismic data
        see :meth:`~SeismicBatch.crop` for full description
        """
        pos = self.index.get_pos(index)
        arr = getattr(self, src)[pos]

        if all(((0 <= x < 1) and (0 <= y < 1)) for x, y in coords):
            feasible_region = np.array(arr.shape) - shape
            xy = (feasible_region * coords).astype(int)
            if np.any(xy < 0):
                raise ValueError("`shape` is larger than one of seismogram's dimensions")
        else:
            xy = np.array(coords)

        res = np.empty((len(xy), *shape))
        for i, (x, y) in enumerate(xy):
            if pad_zeros:
                crop = np.zeros(shape)

                x1 = min(x + shape[0], arr.shape[0])
                y1 = min(y + shape[1], arr.shape[1])

                crop[:x1-x, :y1-y] = arr[x:x1, y:y1]
                res[i] = crop

            else:
                if (x + shape[0] > arr.shape[0]) or (y + shape[1] > arr.shape[1]):
                    raise ValueError('Coordinates', (x, y), 'exceed feasible region of seismogram with shape',
                                     arr.shape, ', with crop shape', shape, 'but pad_zeros is False')
                res[i] = arr[x:x+shape[0], y:y+shape[1]]

        getattr(self, dst)[pos] = res

        self.meta[dst]['crop_coords'][index] = xy

    @action
    @inbatch_parallel(init='_init_component')
    @apply_to_each_component
    def assemble_crops(self, index, src, dst, src_coords, fill_value=0.0):
        """
        Assembles crops from `src` into a single seismogram

        Parameters
        ----------
        src : str
            component with crops
        dst : str
            component to put the result to.
        fill_value : float
            the area that is not covered with crops is filled with this value
        """

        if isinstance(self.index, SegyFilesIndex):
            raise NotImplementedError("Index can't be SegyFilesIndex")

        if 'crop_coords' not in self.meta[src]:
            raise ValueError("{} component doesn't contain crops!".format(src))

        pos = self.index.get_pos(index)
        crops = getattr(self, src)[pos]
        coords = self.meta[src_coords]['crop_coords'][index]

        res_x = self.index.tracecounts[pos]
        res_y = len(self.meta[self.meta[src]['crops_source']]['samples'])

        res = np.full((res_x, res_y), fill_value, dtype=float)
        crop_counts = np.zeros((res_x, res_y))

        for crop_coords, crop in zip(coords, crops):
            x, y = crop_coords
            len_x, len_y = crop.shape

            x1 = min(x+len_x, res_x)
            y1 = min(y+len_y, res_y)

            res[x:x1, y:y1] = crop[:x1-x, :y1-y]
            crop_counts[x:x1, y:y1] += 1

        crop_counts[crop_counts == 0] = 1

        getattr(self, dst)[pos] = res / crop_counts
        return self

    #-------------------------------------------------------------------------#
    #                          DPA. Normalize actions                         #
    #-------------------------------------------------------------------------#

    @action
    def standardize(self, src, dst):
        """Standardize traces to zero mean and unit variance.

        Parameters
        ----------
        src : str
            The batch components to get the data from.
        dst : str
            The batch components to put the result in.

        Returns
        -------
        batch : SeismicBatch
            Batch with the standardized traces.

        Note
        ----
        This action copies all meta from `src` component to `dst` component.
        """
        data = np.concatenate(getattr(self, src))
        std_data = (data - np.mean(data, axis=1, keepdims=True)) / (np.std(data, axis=1, keepdims=True) + 10 ** -6)

        traces_in_item = [len(i) for i in getattr(self, src)]
        ind = np.cumsum(traces_in_item)[:-1]

        dst_data = np.split(std_data, ind)
        dst_data = np.array(dst_data + [None])[:-1] # array implicitly converted to object dtype

        self.update_component(dst, dst_data)
        self.copy_meta(src, dst)
        return self

    @action
    @inbatch_parallel(init='_init_component')
    @apply_to_each_component
    def equalize(self, *index, src, dst, params, survey_id_col=None, upscale=False):
        """ Equalize amplitudes of different seismic surveys in dataset.

        This method performs quantile normalization by shifting and
        scaling data in each batch item so that 95% of absolute values
        seismic surveys that item belongs to lie between 0 and 1.

        `params` argument should contain a dictionary in a following form:

        {survey_name: 95th_perc, ...},

        where `95_perc` is an estimate for 95th percentile of absolute
        values for seismic survey with `survey_name`.

        One way to obtain such a dictionary is to use
        `SeismicDataset.find_equalization_params' method, which calculates
        esimated and saves them to `SeismicDataset`'s attribute. This method
        can be used from pipeline.

        Other way is to provide user-defined dictionary for `params` argument.

        Parameters
        ----------
        src : str
            The batch components to get the data from.
        dst : str
            The batch components to put the result in.
        params : dict or NamedExpr
            Containter with parameters for equalization.
        survey_id_col : str, optional
            Column in index that indicate names of seismic
            surveys from different seasons.
            Optional if `params` is a result of `SeismicDataset`'s
            method `find_equalization_params`.
        upscale : bool, optional
            weather to upscale batch items to its origin scale

        Returns
        -------
            : SeismicBatch
            Batch of shot gathers with equalized data.

        Raises
        ------
        ValueError : If gather with same id is contained in more
                     than one survey.

        Note
        ----
        1. If `params` dict is user-defined, `survey_id_col` should be
        provided excplicitly either as argument, or as `params` dict key-value
        pair.
        2. This action copies all meta from `src` component to `dst` component.
        """
        pos = self.index.get_pos(index)
        field = getattr(self, src)[pos]

        if survey_id_col is None:
            survey_id_col = params['survey_id_col']

        surveys_by_fieldrecord = np.unique(self.index.get_df(index=index, reset=False)[survey_id_col])
        if len(surveys_by_fieldrecord) != 1:
            raise ValueError('Field {} represents data from more than one survey!'.format(index))
        survey = surveys_by_fieldrecord[0]

        p_95 = params[survey]

        # shifting and scaling data so that 5th and 95th percentiles are -1 and 1 respectively
        equalized_field = (field / p_95) if not upscale else (field * p_95)

        getattr(self, dst)[pos] = equalized_field
        self.copy_meta(src, dst)
        return self

    #-------------------------------------------------------------------------#
    #                                DPA. Misc                                #
    #-------------------------------------------------------------------------#

    @action
    @inbatch_parallel(init="_init_component", target="threads")
    @apply_to_each_component
    def apply_along_axis(self, index, func, *args, src, dst=None, slice_axis=0, **kwargs):
        """Apply function along specified axis of batch items.

        Parameters
        ----------
        func : callable
            A function to apply. Must accept a trace as its first argument.
        src : str, array-like
            Batch component name to get the data from.
        dst : str, array-like
            Batch component name to put the result in.
        item_axis : int, default: 0
            Batch item axis to apply ``func`` along.
        slice_axis : int
            Axis to iterate data over.
        args : misc
            Any additional positional arguments to ``func``.
        kwargs : misc
            Any additional named arguments to ``func``.

        Returns
        -------
        batch : SeismicBatch
            Transformed batch. Changes ``dst`` component.
        """
        i = self.index.get_pos(index)
        src_data = getattr(self, src)[i]
        dst_data = np.array([func(x, *args, **kwargs) for x in np.rollaxis(src_data, slice_axis)])
        getattr(self, dst)[i] = dst_data

    @action
    @inbatch_parallel(init="_init_component", target="threads")
    @apply_to_each_component
    def band_pass_filter(self, index, *args, src, dst=None, lowcut=None, highcut=None, fs=1, order=5):
        """Apply a band pass filter.

        Parameters
        ----------
        src : str, array-like
            The batch components to get the data from.
        dst : str, array-like
            The batch components to put the result in.
        lowcut : real, optional
            Lowcut frequency.
        highcut : real, optional
            Highcut frequency.
        order : int
            The order of the filter.
        fs : real
            Sampling rate.

        Returns
        -------
        batch : SeismicBatch
            Batch with filtered traces.
        """
        _ = args
        i = self.index.get_pos(index)
        traces = getattr(self, src)[i]
        nyq = 0.5 * fs
        if lowcut is None:
            b, a = signal.butter(order, highcut / nyq, btype='high')
        elif highcut is None:
            b, a = signal.butter(order, lowcut / nyq, btype='low')
        else:
            b, a = signal.butter(order, [lowcut / nyq, highcut / nyq], btype='band')

        getattr(self, dst)[i] = signal.lfilter(b, a, traces)

    @action
    def correct_spherical_divergence(self, src, dst, speed, params, time=None):
        """Correction of spherical divergence with given parameers or with optimal parameters.

        There are two ways to use this funcion. The simplest way is to determine parameters then
        correction will be made with given parameters. Another approach is to find the parameters
        by ```find_sdc_params``` function from `SeismicDataset` class. In this case, optimal
        parameters can be stored in in dataset's attribute or pipeline variable and then passed
        to this action as `params` argument.

        Parameters
        ----------
        src : str
            The batch components to get the data from.
        dst : str
            The batch components to put the result in.
        speed : array
            Wave propagation speed depending on the depth.
            Speed is measured in milliseconds.
        params : array of floats(or ints) with length 2
            Containter with parameters in the following order: [v_pow, t_pow].
        time : array, optional
            Trace time values. If `None` defaults to self.meta[src]['samples'].
            Time measured in either in samples or in milliseconds.

        Returns
        -------
            : SeismicBatch
            Batch of shot gathers with corrected spherical divergence.

        Raises
        ------
        ValueError : If Index is not FieldIndex.
        ValueError : If length of ```params``` not equal to 2.

        Note
        ----
        1. Works properly only with FieldIndex.
        2. This action copies all meta from `src` component to `dst` component.
        """
        if not isinstance(self.index, FieldIndex):
            raise ValueError("Index must be FieldIndex, not {}".format(type(self.index)))

        if len(params) != 2:
            raise ValueError("The length of the ```params``` must be equal to two, not {}.".format(len(params)))

        time = self.meta[src]['samples'] if time is None else np.array(time, dtype=int)
        step = np.diff(time[:2])[0].astype(int)
        speed = np.array(speed, dtype=int)[::step]
        v_pow, t_pow = params

        self._correct_sph_div(src=src, dst=dst, time=time, speed=speed, v_pow=v_pow, t_pow=t_pow)
        self.copy_meta(src, dst)
        return self

    @inbatch_parallel(init='_init_component')
    def _correct_sph_div(self, index, src, dst, time, speed, v_pow, t_pow):
        """Correct spherical divergence with given parameters. """
        pos = self.index.get_pos(index)
        field = getattr(self, src)[pos]

        correct_field = calculate_sdc_for_field(field, time, speed, v_pow=v_pow, t_pow=t_pow)

        getattr(self, dst)[pos] = correct_field
        return self

    @action
    @inbatch_parallel(init="indices", post='_post_filter_by_mask', target="threads")
    def drop_zero_traces(self, index, src, num_zero, all_comps_sorted=True):
        """Drop traces with sequence of zeros longer than ```num_zero```.

        This action drops traces from index dataframe and from all batch components
        according to the mask calculated on `src` component.

        Parameters
        ----------
        num_zero : int
            All traces that contain more than `num_zero` consecutive zeros will be removed.
        src : str, array-like
            The batch components to get the data from.
        all_comps_sorted : bool
            Check that all components have the same sorting to ensure that they are
            modified in a same way.

        Returns
        -------
            : SeismicBatch
            Batch without dropped traces.

        Raises
        ------
        ValueError : if `src` has no sorting and batch index is FieldIndex.
        ValueError : if `all_comps_sorted` is True and any component in batch has
                     sorting different from `src`.

        Note
        ----
        This action creates new instance of SeismicBatch with new index
        instance.
        """
        sorting = self.meta[src]['sorting']
        if sorting is None and not isinstance(self.index, TraceIndex):
            raise ValueError('traces in `{}` component should be sorted '
                             'before dropping zero traces'.format(src))

        if all_comps_sorted:
            has_same_sorting = all(self.meta[comp]['sorting'] == sorting for comp in self.components)
            if not has_same_sorting:
                raise ValueError('all components in batch should have same sorting')

        pos = self.index.get_pos(index)
        traces = getattr(self, src)[pos]
        mask = list()
        for trace in traces:
            nonzero_indices = np.flatnonzero(trace)
            # add -1 and len(trace) indices to count leading and trailing zero sequences
            nonzero_indices = np.concatenate(([-1], nonzero_indices, [len(trace)]))
            zero_seqs = np.diff(nonzero_indices) - 1
            mask.append(np.max(zero_seqs) < num_zero)
        mask = np.array(mask)

        for comp in self.components:
            getattr(self, comp)[pos] = getattr(self, comp)[pos][mask]

        if sorting:
            cols = [(INDEX_UID, src), (sorting, '')]
            index_df = self.index.get_df([index])
            if cols[0] not in index_df.columns:
                # Level 1 of MultiIndex contains name of common columns ('') at first position and names of
                # all columns that relate to specific sgy files.
                raise ValueError('`src` should be one of the component names that Index was created with: {}'
                                 ''.format(index_df.columns.levels[1][1:].values))
            sorted_index_df = index_df[cols].sort_values(sorting)
            order = np.argsort(sorted_index_df[cols[0]].values, kind='stable')
            return mask[order]
        return mask

    @action
    @inbatch_parallel(init='_init_component')
    @apply_to_each_component
    def hodograph_straightening(self, index, velocities, src=None, dst=None, num_mean_tr=0):
        r""" Straightening up the travel time curve with normal grading.
        Shifted time is calculated as follows:

        $$ t_new = \sqrt{t_0^2 + l^2 / V^2} $$

        If ```num_mean_tr``` can be evaluated to True,
        new amplitude value for t_0 is the mean value of ```num_mean_tr```'s adjacent amplitudes from t_new.

        Parameters
        ----------
        velocities : 1-d array or 2-d array
            Speed law for traces.
            If 1-d array of same length as traces - array of velocities(m/s) in each time stamp
            If 2-d array - it is interpreted as array of pairs (time(ms), velocity(m/s))
            and velocities in each time stamp are interpolated. Time should increase.
        src : str, array-like
            The batch components to get the data from.
        dst : str, array-like
            The batch components to put the result in.
        num_mean_tr : int or None, optional
            Number of timestamps for smoothing new amplitude value. If 0 (default) or None, no smoothing is performed

        Returns
        -------
            : SeismicBatch
            Traces straightened on the basis of speed and time values.

        Raises
        ------
        ValueError : Raise if traces are not sorted by offset.

        Note
        ----
        1. Works only with sorted traces by offset.
        2. Works properly only with CustomIndex with CDP index.
        3. This action copies all meta from `src` component to `dst` component.
        """
        if not isinstance(self.index, CustomIndex):
            raise ValueError("Index must be CustomIndex, not {}".format(type(self.index)))

        index_name = self.index.get_df(reset=False).index.name
        if index_name != 'CDP':
            raise ValueError("Index name must be CDP, not {}".format(index_name))

        pos = self.index.get_pos(index)
        field = getattr(self, src)[pos]

        offset = np.sort(self.index.get_df(index=index)['offset'])

        if self.meta[src]['sorting'] != 'offset':
            raise ValueError('All traces should be sorted by offset not {}'.format(self.meta[src]['sorting']))
        if 'samples' in self.meta[src].keys():
            time_range_ms = self.meta[src]['samples']
            sample_time = time_range_ms[1] - time_range_ms[0]
            num_timestamps = len(time_range_ms)
        else:
            raise ValueError('`sample_time` should be present in `self.meta[{}]`'.format(src))

        velocities = np.array(velocities)
        if velocities.ndim == 2 and velocities.shape[1] == 2:
            if not np.all(np.diff(velocities[:, 0]) > 0):
                raise ValueError('Sample velocities times are not increasing!')
            speed_conc = np.interp(time_range_ms, velocities[:, 0], velocities[:, 1])
        elif velocities.ndim == 1 and velocities.shape[0] == num_timestamps:
            speed_conc = velocities
        else:
            raise ValueError('Velocities specified incorrectly!')

        speed_conc /= 1000  # convert from m/s to m/ms

        mean_traces = None
        if num_mean_tr:
            left = -int(num_mean_tr/2) + (~num_mean_tr % 2)
            right = left + num_mean_tr
            mean_traces = np.arange(left, right).reshape(-1, 1)

        new_field = []

        for ix, off in enumerate(offset):
            new_time_ms = np.sqrt(time_range_ms**2 + (off/speed_conc)**2)
            new_ts = np.round(new_time_ms / sample_time)

            if mean_traces is not None:
                ix_to_mean = np.stack([new_ts]*num_mean_tr) + mean_traces
                ix_to_mean = np.clip(ix_to_mean, 0, num_timestamps - 1).astype(int)

                new_field.append(np.mean(field[ix][ix_to_mean], axis=0))
            else:
                new_ts = np.clip(new_ts, 0, num_timestamps - 1).astype(int)
                new_field.append(field[ix][new_ts])

        getattr(self, dst)[pos] = np.array(new_field)
        self.copy_meta(src, dst)
        return self

    @action
    def mcm(self, src, dst, eps=3, length_win=12):
        """Creates for each trace corresponding Energy function.
        Based on Coppens(1985) method.

        Parameters
        ----------
        src : str
            The batch components to get the data from.
        dst : str
            The batch components to put the result in.
        eps: float, default: 3
            Stabilization constant that helps reduce the rapid fluctuations of energy function.
        length_win: int, default: 12
            The leading window length.

        Returns
        -------
        batch : SeismicBatch
            Batch with the energy function.
        """
        trace = np.concatenate(getattr(self, src))
        energy = np.cumsum(trace**2, axis=1)
        long_win, lead_win = energy, energy
        lead_win[:, length_win:] = lead_win[:, length_win:] - lead_win[:, :-length_win]
        energy = lead_win / (long_win + eps)
        self.update_component(dst, np.array(energy + [None])[:-1]) # array implicitly converted to object dtype
        return self

    @action
    @inbatch_parallel(init="_init_component", target="threads")
    @apply_to_each_component
    def pad_traces(self, index, *args, src, dst=None, **kwargs):
        """
        Pad traces with ```numpy.pad```.

        Parameters
        ----------
        src : str, array-like
            The batch components to get the data from.
        dst : str, array-like
            The batch components to put the result in.
        kwargs : dict
            Named arguments to ```numpy.pad```.

        Returns
        -------
        batch : SeismicBatch
            Batch with padded traces.

        Note
        ----
        This action copies all meta from `src` component to `dst` component.
        """
        _ = args
        pos = self.index.get_pos(index)
        data = getattr(self, src)[pos]
        pad_width = kwargs['pad_width']
        if isinstance(pad_width, int):
            pad_width = (pad_width, pad_width)

        kwargs['pad_width'] = [(0, 0)] + [pad_width] + [(0, 0)] * (data.ndim - 2)
        getattr(self, dst)[pos] = np.pad(data, **kwargs)
        self.copy_meta(src, dst)
        return self

    @action
    @inbatch_parallel(init="_init_component", target="threads")
    @apply_to_each_component
    def slice_traces(self, index, *args, src, slice_obj, dst=None):
        """
        Slice traces.

        Parameters
        ----------
        src : str, array-like
            The batch components to get the data from.
        dst : str, array-like
            The batch components to put the result in.
        slice_obj : slice
            Slice to extract from traces.

        Returns
        -------
        batch : SeismicBatch
            Batch with sliced traces.

        Note
        ----
        This action copies all meta from `src` component to `dst` component.
        """
        _ = args
        pos = self.index.get_pos(index)
        data = getattr(self, src)[pos]
        getattr(self, dst)[pos] = data[:, slice_obj]
        self.copy_meta(src, dst)
        return self

    @action
    @apply_to_each_component
    def sort_traces(self, *args, src, sort_by, dst=None):
        """Sort traces.

        Parameters
        ----------
        src : str, array-like
            The batch components to get the data from.
        dst : str, array-like
            The batch components to put the result in.
        sort_by : str
            Sorting key.

        Returns
        -------
        batch : SeismicBatch
            Batch with new trace sorting.

        Note
        ----
        1. This action copies all meta from `src` component to `dst` component.
        2. `dst` meta contains sorting type in `meta['sorting']`.
        """
        _ = args
        if src in self.meta.keys():
            current_sorting = self.meta[src].get('sorting')
        else:
            current_sorting = None

        if current_sorting == sort_by:
            return self   
        self._sort(src=src, sort_by=sort_by, current_sorting=current_sorting, dst=dst)
        self.copy_meta(src, dst)
        self.meta[dst]['sorting'] = sort_by
        return self

    @inbatch_parallel(init="_init_component", target="f")
    def _sort(self, *index, src, sort_by, current_sorting, dst=None):
        """Sort traces.

        Parameters
        ----------
        src : str, array-like
            The batch components to get the data from.
        dst : str, array-like
            The batch components to put the result in.
        sort_by : str
            Sorting key.
        current_sorting : str
            Current sorting of `src` component

        Returns
        -------
        batch : SeismicBatch
            Batch with new trace sorting.
        """ 
        pos = self.index.get_pos(index)
        df = self.index.get_df([index])

        if current_sorting:
            cols = [current_sorting, sort_by]
            sorted_index_df = df[cols].sort_values(current_sorting)
            order = np.argsort(sorted_index_df[sort_by].values, kind='stable')
        else:
            order = np.argsort(df[sort_by].values, kind='stable')

        getattr(self, dst)[pos] = getattr(self, src)[pos][order]
        return self

    #-------------------------------------------------------------------------#
    #                           DPA. Picking Actions                          #
    #-------------------------------------------------------------------------#

    @action
    def picking_to_mask(self, src, dst, src_traces):
        """Convert picking time to the mask for TraceIndex.

        Parameters
        ----------
        src : str
            The batch components to get the data from.
        dst : str
            The batch components to put the result in.
        src_traces : str
            The batch components which contains traces.

        Returns
        -------
        batch : SeismicBatch
            Batch with the mask corresponds to the picking.
        """
        data = np.concatenate(getattr(self, src))

        samples = self.meta[src_traces]['samples']
        rate = samples[1] - samples[0]
        data = np.around(data / rate).astype('int')

        batch_size = data.shape[0]
        trace_length = getattr(self, src_traces)[0].shape[1]
        ind = tuple(np.array(list(zip(range(batch_size), data))).T)
        ind[1][ind[1] < 0] = 0
        mask = np.zeros((batch_size, trace_length))
        mask[ind] = 1
        dst_data = np.cumsum(mask, axis=1)

        traces_in_item = [len(i) for i in getattr(self, src)]
        ind = np.cumsum(traces_in_item)[:-1]

        dst_data = np.split(dst_data, ind)
        dst_data = np.array([np.squeeze(i) for i in dst_data] + [None])[:-1]
        self.update_component(dst, dst_data)
        return self

    @action
    def mask_to_pick(self, src, dst, labels=True):
        """Convert the mask to picking time. Piciking time corresponds to the
        begininning of the longest block of consecutive ones in the mask.

        Parameters
        ----------
        src : str
            The batch components to get the data from.
        dst : str
            The batch components to put the result in.
        labels: bool, default: False
            The flag indicates whether action's inputs probabilities or labels.

        Returns
        -------
        batch : SeismicBatch
            Batch with the predicted picking times.
        """
        data = getattr(self, src)
        if not labels:
            data = np.argmax(data, axis=1)

        dst_data = massive_block(data)
        self.update_component(dst, np.array(dst_data + [None])[:-1]) # array implicitly converted to object dtype
        return self

    @inbatch_parallel(init='_init_component', target="threads")
    def shift_pick_phase(self, index, src, src_traces, dst=None, shift=1.5, threshold=0.05):
        """ Shifts picking time stored in `src` component on the given phase along the traces stored in `src_traces`.

        Parameters
        ----------
        src : str
            The batch component to get picking from.
        dst : str
            The batch component to put the result in.
        src_traces: str
            The batch component where the traces are stored.
        shift: float
            The amount of phase to shift measured in radians. Default is 1.5 , which corresponds
            to transfering the picking times from 'max' to 'zero' type.
        threshold: float
            Threshold determining amplitude, such that all the samples with amplitude less then threshold would be
            skipped. Introduced because of unstable behaviour of the hilbert transform at the begining of the signal.
         """
        shift *= np.pi
        pos = self.index.get_pos(index)
        pick = getattr(self, src)[pos]
        trace = getattr(self, src_traces)[pos]
        if isinstance(self.index, KNNIndex):
            trace = trace[0]
        trace = np.squeeze(trace)

        analytic = hilbert(trace)
        phase = np.unwrap(np.angle(analytic))
        # finding x such that phase[x] = phase[pick] - shift
        phase_mod = phase - (phase[pick] - shift)
        phase_mod[phase_mod < 0] = 0
        # in case phase_mod reaches 0 multiple times find the index of last one
        x = len(phase_mod) - phase_mod[::-1].argmin() - 1
        # skip the trace samples with amplitudes < threshold, starting from the `zero` sample
        n_skip = max((np.abs(trace[x:]) > threshold).argmax() - 1, 0)
        x += n_skip
        getattr(self, dst)[pos] = x
        return self

    @action
    def energy_to_picking(self, src, dst):
        """Convert energy function of the trace to the picking time by taking derivative
        and finding maximum.

        Parameters
        ----------
        src : str
            The batch components to get the data from.
        dst : str
            The batch components to put the result in.

        Returns
        -------
        batch : SeismicBatch
            Batch with the predicted picking by MCM method.
        """
        energy = np.stack(getattr(self, src))
        energy = np.gradient(energy, axis=1)
        picking = np.argmax(energy, axis=1)
        self.update_component(dst, np.array(picking + [None])[:-1]) # array implicitly converted to object dtype
        return self

    #-------------------------------------------------------------------------#
    #                                 Plotters                                #
    #-------------------------------------------------------------------------#
<<<<<<< HEAD
    def seismic_plot(self, src, pos=0, wiggle=False, xlim=None, ylim=None, std=1, # pylint: disable=too-many-arguments
                     src_picking=None, s=None, scatter_color=None,
                     figsize=(10, 7), y_ticker='samples', x_ticker=None,
                     line_color=None, title=None, save_to=None, dpi=None, **kwargs):
=======

    def seismic_plot(self, src, pos=0, # pylint: disable=too-many-arguments
                     xlim=None, ylim=None, wiggle=False, std=1,
                     src_event=None, s=None, c=None, src_attribute=None,
                     figsize=(9, 6), title=None, line_color='k', names=None,
                     y_ticker='samples', x_ticker=None,
                     save_to=None, dpi=None, **kwargs):
>>>>>>> e8288c7b
        """Plot seismic traces.

        Parameters
        ----------
        src : str or array of str
            The batch component(s) with data to show.
<<<<<<< HEAD
        pos : int, default 0
            Position of the object in the batch to show.
        wiggle : bool, default to False
            Show traces in a wiggle form.
=======
        pos : int or array-like, default is 0
            Position of the object in the batch to show.
>>>>>>> e8288c7b
        xlim : tuple, optionalgit
            Range in x-axis to show.
        ylim : tuple, optional
            Range in y-axis to show.
        wiggle : bool, default is False
            Show traces in a wiggle form.
        std : scalar, default is 1
            Amplitude scale for traces in wiggle form.
        src_attribute: str
            Component name with trace's attribute. Plotted on top of the gather. For example, offset or elevation. 
        src_event : str of array-like of str
            Components names with data corresponding to events, happened on the trace. Measured in samples. 
            Plotted within the gather. For example first break picking.
        s : scalar or array_like
            The marker size of event points. Passed directly to pyplot.scatter()
        c : color, sequence, or sequence of color, optional
            The marker color of event points. Passed directly to pyplot.scatter()
        figsize : tuple, default is (9, 6)
            The size of a single gather. 
            In case multitple gathers/components passed the resulted figure size will be scalled accordingly.
        title : str
            Plot title.
        line_color : color, sequence, or sequence of color
            The trace color.
        save_to : str or None, optional
            If not None, save plot to given path.
        dpi : int, optional, default: None
            The resolution argument for pyplot.savefig.
        kwargs : dict
            Additional keyword arguments for plot.

        Returns
        -------
            Plots multi column/row image.
        """
<<<<<<< HEAD
        if len(np.atleast_1d(src)) == 1:
            src = (src,)
=======
        src, pos, src_event, src_attribute = [to_list(obj) for obj in [src, pos, src_event, src_attribute]]    
        arrs, event, attribute = [collect_components_data(self, isrc, pos) for isrc in (src, src_event, src_attribute)]
>>>>>>> e8288c7b

        names = [' '.join([i, str(self.indices[ipos])]) for ipos in pos for i in src]
        x_ticker, y_ticker = infer_axis_tickers(self, self.indices[pos[0]], src[0], x_ticker, y_ticker)

<<<<<<< HEAD
        arrs = [getattr(self, isrc)[pos] for isrc in src]
        names = [' '.join([i, str(self.indices[pos])]) for i in src]

        x_ticker, y_ticker = infer_axis_tickers(self, self.indices[pos], src[0], x_ticker, y_ticker)
        seismic_plot(arrs=arrs, wiggle=wiggle, xlim=xlim, ylim=ylim, std=std,
                     pts=pts_picking, s=s, scatter_color=scatter_color,
                     figsize=figsize, names=names, save_to=save_to,
                     dpi=dpi, line_color=line_color, title=title, 
                     x_ticker=x_ticker, y_ticker=y_ticker, **kwargs)
=======
        seismic_plot(arrs=arrs, xlim=xlim, ylim=ylim, wiggle=wiggle, std=std, 
                     event=event, s=s, c=c, attribute=attribute, 
                     figsize=figsize, line_color=line_color, title=title, names=names, 
                     x_ticker=x_ticker, y_ticker=y_ticker, 
                     save_to=save_to, dpi=dpi, **kwargs)
>>>>>>> e8288c7b
        return self
    

    def crops_plot(self, src, pos=0, # pylint: disable=too-many-arguments
                   num_crops=None,
                   wiggle=False, std=1,
                   src_picking=None, s=None, scatter_color=None,
                   figsize=None, title=None,
                   save_to=None, dpi=None, **kwargs):
        """Plot seismic traces.

        Parameters
        ----------
        src : str or array of str
            The batch component(s) with crops to show.
        pos : int, default is 0
            Position of the object in the batch to show.
        num_crops: int or None
            If not None, random `num_crops` crops are shown, all crops otherwise
        wiggle : bool, default to False
            Show traces in a wiggle form.
        std : scalar, optional
            Amplitude scale for traces in wiggle form.
        src_picking : str
            Component with picking data.
        s : scalar or array_like, shape (n, ), optional
            The marker size in points**2.
        scatter_color : color, sequence, or sequence of color, optional
            The marker color.
        figsize : array-like, optional
            Output plot size.
        save_to : str or None, optional
            If not None, save plot to given path.
        dpi : int, optional, default: None
            The resolution argument for matplotlib.pyplot.savefig.
        title : str
            Plot title.
        kwargs : dict
            Additional keyword arguments for plot.

        Returns
        -------
        Multi-column subplots.
        """

        if 'crop_coords' not in self.meta[src]:
            raise ValueError("{} component doesn't contain crops!".format(src))

        if src_picking is not None:
            raise NotImplementedError()

        pts_picking = None

        pos = to_list(pos)

        arrs = collect_components_data(self, src, pos)
        total_crops = len(arrs)
        names = self.meta[src]['crop_coords'][index]

        if num_crops is not None and num_crops < len(arrs):
            crops_indices = np.random.choice(np.arange(len(arrs)), size=num_crops, replace=False)
            arrs = arrs[crops_indices]
            names = names[crops_indices]
        else:
            num_crops = len(arrs)

        names = [str(c) for c in names]
        title = "{} (of {}) crops from {}".format(num_crops, total_crops, index)

        seismic_plot(arrs=arrs, wiggle=wiggle, std=std,
                     pts=pts_picking, s=s, scatter_color=scatter_color,
                     figsize=figsize, columnwise=False, names=names, save_to=save_to,
                     dpi=dpi, title=title, **kwargs)
        return self

<<<<<<< HEAD
    def gain_plot(self, src, index, window=51, xlim=None, ylim=None,
                  figsize=(10, 7), names=None,  save_to=None, dpi=None, **kwargs):
=======
    def gain_plot(self, src, pos=0, window=51, xlim=None, ylim=None,
                  figsize=(8, 5), names=None,  save_to=None, dpi=None, **kwargs):
>>>>>>> e8288c7b
        """Gain's graph plots the ratio of the maximum mean value of
        the amplitude to the mean value of the amplitude at the moment t.

        Parameters
        ----------
        pos : int, default 0
            Position of the object in the batch to show.
        window : int, default 51
            Size of smoothing window of the median filter.
        xlim : tuple or list with size 2
            Bounds for plot's x-axis.
        ylim : tuple or list with size 2
            Bounds for plot's y-axis.
        figsize : array-like, optional
            Output plot size.
        names : str or array-like, optional
            Title names to identify subplots.

        Returns
        -------
        Gain's plot.
        """
        src = to_list(src)
        arrs = [getattr(self, isrc)[pos] for isrc in src]
        names = names or [' '.join([i, str(self.indices[pos])]) for i in src]

        gain_plot(arrs, window, xlim, ylim, figsize, names, **kwargs)
        return self

<<<<<<< HEAD
    def spectrum_plot(self, src, index, frame, max_freq=None,
                      figsize=(10, 10), save_to=None, dpi=None, **kwargs):
=======
    def spectrum_plot(self, src, pos=0, frame=None, max_freq=None,
                      figsize=(8, 5), save_to=None, dpi=None, **kwargs):
>>>>>>> e8288c7b
        """Plot seismogram(s) and power spectrum of given region in the seismogram(s).

        Parameters
        ----------
        src : str or array of str
            The batch component(s) with data to show.
        pos : int, default is 0
            Position of the object in the batch to show.
        frame : tuple
            List of slices that frame region of interest.
        max_freq : scalar
            Upper frequence limit.
        figsize : array-like, optional
            Output plot size.
        save_to : str or None, optional
            If not None, save plot to given path.
        kwargs : dict
            Named argumets to matplotlib.pyplot.imshow.

        Returns
        -------
        Plot of seismogram(s) and power spectrum(s).
        """
        src = to_list(src)
        arrs = collect_components_data(self, src, pos)
        names = [' '.join([i, str(self.indices[pos])]) for i in src]
        rate = self.meta[src[0]]['interval'] / 1e6

        spectrum_plot(arrs=arrs, frame=frame, rate=rate, max_freq=max_freq,
                      names=names, figsize=figsize, save_to=save_to, dpi=dpi, **kwargs)
        return self

<<<<<<< HEAD
    def statistics_plot(self, src, index, stats, figsize=(10, 10), 
=======
    def statistics_plot(self, src, pos=0, stats=None, figsize=(8, 5), 
>>>>>>> e8288c7b
                        save_to=None, dpi=None, **kwargs):
        """Plot seismogram(s) and various trace statistics.

        Parameters
        ----------
        src : str or array of str
            The batch component(s) with data to show.
            The batch component(s) with data to show.
        pos : int, default is 0
            Position of the object in the batch to show.
        stats : str, callable or array-like
            Name of statistics in statistics zoo, custom function to be avaluated or array of stats.
        figsize : array-like, optional
            Output plot size.
        save_to : str or None, optional
            If not None, save plot to given path.
        kwargs : dict
            Named argumets to matplotlib.pyplot.imshow.

        Returns
        -------
        Plot of seismogram(s) and power spectrum(s).
        """
        src = to_list(src)
        arrs = collect_components_data(self, src, pos)
        names = [' '.join([isrc, str(self.indices[pos])]) for isrc in src]
        rate = self.meta[src[0]]['interval'] / 1e6
    
        statistics_plot(arrs=arrs, stats=stats, rate=rate, names=names, figsize=figsize,
                        save_to=save_to, dpi=dpi, **kwargs)
<<<<<<< HEAD
        return self
=======
        return self
>>>>>>> e8288c7b
<|MERGE_RESOLUTION|>--- conflicted
+++ resolved
@@ -14,14 +14,10 @@
 
 from .seismic_index import SegyFilesIndex, FieldIndex, KNNIndex, TraceIndex, CustomIndex
 
-<<<<<<< HEAD
-from .utils import (FILE_DEPENDEND_COLUMNS, partialmethod, calculate_sdc_for_field, massive_block, infer_axis_tickers)
-=======
 from .utils import (FILE_DEPENDEND_COLUMNS, partialmethod, calculate_sdc_for_field, 
-                    massive_block, infer_axis_tickers, to_list, collect_components_data )
->>>>>>> e8288c7b
+                    massive_block, to_list, collect_components_data )
 from .file_utils import write_segy_file
-from .plot_utils import spectrum_plot, seismic_plot, statistics_plot, gain_plot
+from .plot_utils import spectrum_plot, seismic_plot, statistics_plot, gain_plot, infer_axis_tickers
 
 INDEX_UID = 'TRACE_SEQUENCE_FILE'
 
@@ -338,7 +334,7 @@
         batch : SeismicBatch
             Batch with loaded components.
         """
-        if fmt.lower() in ['sgy', 'segy']:
+        if fmt in ['sgy', 'segy']:
             return self._load_segy(src=components, dst=components, **kwargs)
         if fmt == 'picks':
             return self._load_from_index(src=PICKS_FILE_HEADER, dst=components)
@@ -566,8 +562,8 @@
         batch : SeismicBatch
             Batch unchanged.
         """
-        if not isinstance(self.index, FieldIndex):
-            raise ValueError('Geometry check dump works with FieldIndex only')
+        # if not isinstance(self.index, FieldIndex):
+        #     raise ValueError('Geometry check dump works with FieldIndex only')
         data = getattr(self, src)
 
         df = self.index.get_df(reset=True)[list(columns)].drop_duplicates()
@@ -812,7 +808,7 @@
         return self
 
     @action
-    @inbatch_parallel(init='_init_component')
+    @inbatch_parallel(init='_init_component', target='f')
     @apply_to_each_component
     def equalize(self, *index, src, dst, params, survey_id_col=None, upscale=False):
         """ Equalize amplitudes of different seismic surveys in dataset.
@@ -1505,35 +1501,22 @@
     #-------------------------------------------------------------------------#
     #                                 Plotters                                #
     #-------------------------------------------------------------------------#
-<<<<<<< HEAD
-    def seismic_plot(self, src, pos=0, wiggle=False, xlim=None, ylim=None, std=1, # pylint: disable=too-many-arguments
-                     src_picking=None, s=None, scatter_color=None,
-                     figsize=(10, 7), y_ticker='samples', x_ticker=None,
-                     line_color=None, title=None, save_to=None, dpi=None, **kwargs):
-=======
-
+
+    @action
     def seismic_plot(self, src, pos=0, # pylint: disable=too-many-arguments
                      xlim=None, ylim=None, wiggle=False, std=1,
                      src_event=None, s=None, c=None, src_attribute=None,
                      figsize=(9, 6), title=None, line_color='k', names=None,
                      y_ticker='samples', x_ticker=None,
                      save_to=None, dpi=None, **kwargs):
->>>>>>> e8288c7b
         """Plot seismic traces.
 
         Parameters
         ----------
         src : str or array of str
             The batch component(s) with data to show.
-<<<<<<< HEAD
-        pos : int, default 0
-            Position of the object in the batch to show.
-        wiggle : bool, default to False
-            Show traces in a wiggle form.
-=======
         pos : int or array-like, default is 0
             Position of the object in the batch to show.
->>>>>>> e8288c7b
         xlim : tuple, optionalgit
             Range in x-axis to show.
         ylim : tuple, optional
@@ -1569,34 +1552,19 @@
         -------
             Plots multi column/row image.
         """
-<<<<<<< HEAD
-        if len(np.atleast_1d(src)) == 1:
-            src = (src,)
-=======
         src, pos, src_event, src_attribute = [to_list(obj) for obj in [src, pos, src_event, src_attribute]]    
         arrs, event, attribute = [collect_components_data(self, isrc, pos) for isrc in (src, src_event, src_attribute)]
->>>>>>> e8288c7b
-
-        names = [' '.join([i, str(self.indices[ipos])]) for ipos in pos for i in src]
+        if event is not None:
+            event = event // (self.meta[src[0]]['interval'] // 1000)
+        if names is None:
+            names = [' '.join([i, str(self.indices[ipos])]) for ipos in pos for i in src]
         x_ticker, y_ticker = infer_axis_tickers(self, self.indices[pos[0]], src[0], x_ticker, y_ticker)
 
-<<<<<<< HEAD
-        arrs = [getattr(self, isrc)[pos] for isrc in src]
-        names = [' '.join([i, str(self.indices[pos])]) for i in src]
-
-        x_ticker, y_ticker = infer_axis_tickers(self, self.indices[pos], src[0], x_ticker, y_ticker)
-        seismic_plot(arrs=arrs, wiggle=wiggle, xlim=xlim, ylim=ylim, std=std,
-                     pts=pts_picking, s=s, scatter_color=scatter_color,
-                     figsize=figsize, names=names, save_to=save_to,
-                     dpi=dpi, line_color=line_color, title=title, 
-                     x_ticker=x_ticker, y_ticker=y_ticker, **kwargs)
-=======
         seismic_plot(arrs=arrs, xlim=xlim, ylim=ylim, wiggle=wiggle, std=std, 
                      event=event, s=s, c=c, attribute=attribute, 
                      figsize=figsize, line_color=line_color, title=title, names=names, 
                      x_ticker=x_ticker, y_ticker=y_ticker, 
                      save_to=save_to, dpi=dpi, **kwargs)
->>>>>>> e8288c7b
         return self
     
 
@@ -1672,13 +1640,8 @@
                      dpi=dpi, title=title, **kwargs)
         return self
 
-<<<<<<< HEAD
-    def gain_plot(self, src, index, window=51, xlim=None, ylim=None,
-                  figsize=(10, 7), names=None,  save_to=None, dpi=None, **kwargs):
-=======
     def gain_plot(self, src, pos=0, window=51, xlim=None, ylim=None,
                   figsize=(8, 5), names=None,  save_to=None, dpi=None, **kwargs):
->>>>>>> e8288c7b
         """Gain's graph plots the ratio of the maximum mean value of
         the amplitude to the mean value of the amplitude at the moment t.
 
@@ -1708,13 +1671,8 @@
         gain_plot(arrs, window, xlim, ylim, figsize, names, **kwargs)
         return self
 
-<<<<<<< HEAD
-    def spectrum_plot(self, src, index, frame, max_freq=None,
-                      figsize=(10, 10), save_to=None, dpi=None, **kwargs):
-=======
     def spectrum_plot(self, src, pos=0, frame=None, max_freq=None,
                       figsize=(8, 5), save_to=None, dpi=None, **kwargs):
->>>>>>> e8288c7b
         """Plot seismogram(s) and power spectrum of given region in the seismogram(s).
 
         Parameters
@@ -1747,11 +1705,7 @@
                       names=names, figsize=figsize, save_to=save_to, dpi=dpi, **kwargs)
         return self
 
-<<<<<<< HEAD
-    def statistics_plot(self, src, index, stats, figsize=(10, 10), 
-=======
     def statistics_plot(self, src, pos=0, stats=None, figsize=(8, 5), 
->>>>>>> e8288c7b
                         save_to=None, dpi=None, **kwargs):
         """Plot seismogram(s) and various trace statistics.
 
@@ -1782,8 +1736,4 @@
     
         statistics_plot(arrs=arrs, stats=stats, rate=rate, names=names, figsize=figsize,
                         save_to=save_to, dpi=dpi, **kwargs)
-<<<<<<< HEAD
-        return self
-=======
-        return self
->>>>>>> e8288c7b
+        return self
