"""Seismic batch."""
import os
from textwrap import dedent
import numpy as np
import matplotlib.pyplot as plt
from scipy import signal
import pywt
import segyio

from ..batchflow import action, inbatch_parallel, Batch, any_action_failed

from .seismic_index import SegyFilesIndex
from .batch_tools import FILE_DEPENDEND_COLUMNS
from .utils import (IndexTracker, partialmethod, write_segy_file,
                    spectrum_plot, seismic_plot, time_statistics,
                    spectral_statistics, show_statistics)

PICKS_FILE_HEADERS = ['FieldRecord', 'TraceNumber', 'timeOffset']


ACTIONS_DICT = {
    "clip": (np.clip, "numpy.clip", "clip values"),
    "gradient": (np.gradient, "numpy.gradient", "gradient"),
    "fft2": (np.fft.fft2, "numpy.fft.fft2", "a Discrete 2D Fourier Transform"),
    "ifft2": (np.fft.ifft2, "numpy.fft.ifft2", "an inverse Discrete 2D Fourier Transform"),
    "fft": (np.fft.fft, "numpy.fft.fft", "a Discrete Fourier Transform"),
    "ifft": (np.fft.ifft, "numpy.fft.ifft", "an inverse Discrete Fourier Transform"),
    "rfft": (np.fft.rfft, "numpy.fft.rfft", "a real-input Discrete Fourier Transform"),
    "irfft": (np.fft.irfft, "numpy.fft.irfft", "a real-input inverse Discrete Fourier Transform"),
    "dwt": (pywt.dwt, "pywt.dwt", "a single level Discrete Wavelet Transform"),
    "idwt": (lambda x, *args, **kwargs: pywt.idwt(*x, *args, **kwargs), "pywt.idwt",
             "a single level inverse Discrete Wavelet Transform"),
    "wavedec": (pywt.wavedec, "pywt.wavedec", "a multilevel 1D Discrete Wavelet Transform"),
    "waverec": (lambda x, *args, **kwargs: pywt.waverec(list(x), *args, **kwargs), "pywt.waverec",
                "a multilevel 1D Inverse Discrete Wavelet Transform"),
    "pdwt": (lambda x, part, *args, **kwargs: pywt.downcoef(part, x, *args, **kwargs), "pywt.downcoef",
             "a partial Discrete Wavelet Transform data decomposition"),
    "cwt": (lambda x, *args, **kwargs: pywt.cwt(x, *args, **kwargs)[0].T, "pywt.cwt", "a Continuous Wavelet Transform"),
}


TEMPLATE_DOCSTRING = """
    Compute {description} for each trace.
    This method simply wraps ``apply_along_axis`` method by setting the
    ``func`` argument to ``{full_name}``.

    Parameters
    ----------
    src : str, optional
        Batch component to get the data from.
    dst : str, optional
        Batch component to put the result in.
    args : misc
        Any additional positional arguments to ``{full_name}``.
    kwargs : misc
        Any additional named arguments to ``{full_name}``.

    Returns
    -------
    batch : SeismicBatch
        Transformed batch. Changes ``dst`` component.
"""
TEMPLATE_DOCSTRING = dedent(TEMPLATE_DOCSTRING).strip()

def apply_to_each_component(method):
    """Combine list of src items and list dst items into pairs of src and dst items
    and apply the method to each pair.

    Parameters
    ----------
    method : callable
        Method to be decorated.

    Returns
    -------
    decorator : callable
        Decorated method.
    """
    def decorator(self, *args, src, dst=None, **kwargs):
        """Returned decorator."""
        if isinstance(src, str):
            src = (src, )
        if dst is None:
            dst = src
        elif isinstance(dst, str):
            dst = (dst, )

        res = []
        for isrc, idst in zip(src, dst):
            res.append(method(self, *args, src=isrc, dst=idst, **kwargs))
        return self if isinstance(res[0], SeismicBatch) else res
    return decorator

def add_actions(actions_dict, template_docstring):
    """Add new actions in ``SeismicBatch`` by setting ``func`` argument in
    ``SeismicBatch.apply_to_each_trace`` method to given callables.

    Parameters
    ----------
    actions_dict : dict
        A dictionary, containing new methods' names as keys and a callable,
        its full name and description for each method as values.
    template_docstring : str
        A string, that will be formatted for each new method from
        ``actions_dict`` using ``full_name`` and ``description`` parameters
        and assigned to its ``__doc__`` attribute.

    Returns
    -------
    decorator : callable
        Class decorator.
    """
    def decorator(cls):
        """Returned decorator."""
        for method_name, (func, full_name, description) in actions_dict.items():
            docstring = template_docstring.format(full_name=full_name, description=description)
            method = partialmethod(cls.apply_along_axis, func)
            method.__doc__ = docstring
            setattr(cls, method_name, method)

        return cls
    return decorator


@add_actions(ACTIONS_DICT, TEMPLATE_DOCSTRING)  # pylint: disable=too-many-public-methods,too-many-instance-attributes
class SeismicBatch(Batch):
    """Batch class for seimsic data. Contains seismic traces, metadata and processing methods.

    Parameters
    ----------
    index : TraceIndex
        Unique identifiers for sets of seismic traces.
    preloaded : tuple, optional
        Data to put in the batch if given. Defaults to ``None``.

    Attributes
    ----------
    index : TraceIndex
        Unique identifiers for sets of seismic traces.
    meta : dict
        Metadata about batch components.
    components : tuple
        Array containing all component's name. Updated only by ``_init_component`` function
        if new component comes from ``dst`` or by ``load`` function.

    Note
    ----
    There are only two ways to add a new components to ``components`` attribute.
    1. Using parameter ``components`` in ``load``.
    2. Using parameter ``dst`` with init function named ``_init_component``.
    """
    def __init__(self, index, *args, preloaded=None, **kwargs):
        super().__init__(index, *args, preloaded=preloaded, **kwargs)
        if preloaded is None:
            self.meta = dict()

    def _init_component(self, *args, dst, **kwargs):
        """Create and preallocate a new attribute with the name ``dst`` if it
        does not exist and return batch indices."""
        _ = args, kwargs
        if isinstance(dst, str):
            dst = (dst,)

        for comp in dst:
            if not hasattr(self, comp):
                setattr(self, comp, np.array([None] * len(self.index)))

            if comp not in self.meta:
                self.meta[comp] = dict()

            if self.components is None or comp not in self.components:
                self.add_components(comp)

        return self.indices

    def _post_filter_by_mask(self, mask, *args, **kwargs):
        """Component filtration using the union of all the received masks.

        Parameters
        ----------
        mask : list
            List of masks if ``src`` is ``str``
            or list of lists if ``src`` is list.

        Returns
        -------
            : SeismicBatch
            New batch class of filtered components.

        Note
        ----
        All components will be changed with given mask and during the proccess,
        new SeismicBatch instance will be created.
        """
        if any_action_failed(mask):
            all_errors = [error for error in mask if isinstance(error, Exception)]
            print(all_errors)
            raise ValueError(all_errors)
        else:
            _ = args
            src = kwargs.get('src', None)

            if isinstance(src, str):
                src = (src, )

            mask = np.array(mask).sum(axis=1, dtype=bool)

            new_idf = self.index.get_df(index=mask.ravel(), reset=False)
            new_index = new_idf.index.unique()
            batch_index = type(self.index).from_index(index=new_index, idf=new_idf, index_name=self.index.name)

            batch = type(self)(batch_index)
            for comp in self.components:
                setattr(batch, comp, np.array([None] * len(batch.index)))
            batch.add_components(self.components)

            for i, index in enumerate(new_index):
                for isrc in batch.components:
                    pos = self.get_pos(None, isrc, index)
                    new_data = getattr(self, isrc)[pos][mask[pos]]
                    getattr(batch, isrc)[i] = new_data
        return batch

    @action
    @inbatch_parallel(init="_init_component", target="threads")
    @apply_to_each_component
    def apply_along_axis(self, index, func, *args, src, dst, slice_axis=0, **kwargs):
        """Apply function along specified axis of batch items.

        Parameters
        ----------
        func : callable
            A function to apply. Must accept a trace as its first argument.
        src : str, array-like
            Batch component name to get the data from.
        dst : str, array-like
            Batch component name to put the result in.
        item_axis : int, default: 0
            Batch item axis to apply ``func`` along.
        slice_axis : int
            Axis to iterate data over.
        args : misc
            Any additional positional arguments to ``func``.
        kwargs : misc
            Any additional named arguments to ``func``.

        Returns
        -------
        batch : SeismicBatch
            Transformed batch. Changes ``dst`` component.
        """
        i = self.get_pos(None, src, index)
        src_data = getattr(self, src)[i]
        dst_data = np.array([func(x, *args, **kwargs) for x in np.rollaxis(src_data, slice_axis)])
        getattr(self, dst)[i] = dst_data

    @action
    @apply_to_each_component
    def apply_transform(self, func, *args, src, dst, **kwargs):
        """Apply a function to each item in the batch.

        Parameters
        ----------
        func : callable
            A function to apply. Must accept an item of ``src`` as its first argument.
        src : str, array-like
            The source to get the data from.
        dst : str, array-like
            The source to put the result in.
        args : misc
            Any additional positional arguments to ``func``.
        kwargs : misc
            Any additional named arguments to ``func``.

        Returns
        -------
        batch : SeismicBatch
            Transformed batch.
        """
        super().apply_transform(func, *args, src=src, dst=dst, **kwargs)
        dst_data = getattr(self, dst)
        setattr(self, dst, np.array([i for i in dst_data] + [None])[:-1])
        return self


    @action
    @inbatch_parallel(init="_init_component", target="threads")
    @apply_to_each_component
    def band_pass_filter(self, index, *args, src, dst, lowcut=None, highcut=None, fs=1, order=5):
        """Apply a band pass filter.

        Parameters
        ----------
        src : str, array-like
            The batch components to get the data from.
        dst : str, array-like
            The batch components to put the result in.
        lowcut : real, optional
            Lowcut frequency.
        highcut : real, optional
            Highcut frequency.
        order : int
            The order of the filter.
        fs : real
            Sampling rate.

        Returns
        -------
        batch : SeismicBatch
            Batch with filtered traces.
        """
        _ = args
        i = self.get_pos(None, src, index)
        traces = getattr(self, src)[i]
        nyq = 0.5 * fs
        if lowcut is None:
            b, a = signal.butter(order, highcut / nyq, btype='high')
        elif highcut is None:
            b, a = signal.butter(order, lowcut / nyq, btype='low')
        else:
            b, a = signal.butter(order, [lowcut / nyq, highcut / nyq], btype='band')

        getattr(self, dst)[i] = signal.lfilter(b, a, traces)

    @action
    @inbatch_parallel(init="_init_component", target="threads")
    @apply_to_each_component
    def to_2d(self, index, *args, src, dst, length_alignment=None, pad_value=0):
        """Convert array of 1d arrays to 2d array.

        Parameters
        ----------
        src : str, array-like
            The batch components to get the data from.
        dst : str, array-like
            The batch components to put the result in.
        length_alignment : str, optional
            Defines what to do with arrays of diffetent lengths.
            If 'min', cut the end by minimal array length.
            If 'max', pad the end to maximal array length.
            If None, try to put array to 2d array as is.

        Returns
        -------
        batch : SeismicBatch
            Batch with items converted to 2d arrays.
        """
        _ = args
        pos = self.get_pos(None, src, index)
        data = getattr(self, src)[pos]
        if data is None or len(data) == 0:
            return

        try:
            data_2d = np.vstack(data)
        except ValueError as err:
            if length_alignment is None:
                raise ValueError(str(err) + '\nTry to set length_alingment to \'max\' or \'min\'')
            elif length_alignment == 'min':
                nsamples = min([len(t) for t in data])
            elif length_alignment == 'max':
                nsamples = max([len(t) for t in data])
            else:
                raise NotImplementedError('Unknown length_alingment')
            shape = (len(data), nsamples)
            data_2d = np.full(shape, pad_value)
            for i, arr in enumerate(data):
                data_2d[i, :len(arr)] = arr[:nsamples]

        getattr(self, dst)[pos] = data_2d

    @action
    def dump(self, src, fmt, path, **kwargs):
        """Export data to file.

        Parameters
        ----------
        src : str
            Batch component to dump data from.
        fmt : str
            Output data format.

        Returns
        -------
        batch : SeismicBatch
            Unchanged batch.
        """
        if fmt.lower() in ['sgy', 'segy']:
            return self._dump_segy(src, path, **kwargs)
        if fmt == 'picks':
            return self._dump_picking(src, path, **kwargs)
        raise NotImplementedError('Unknown format.')

    @action
    def _dump_segy(self, src, path, split=True):
        """Dump data to segy files.

        Parameters
        ----------
        path : str
            Path for output files.
        src : str
            Batch component to dump data from.
        split : bool
            Whether to dump batch items into separate files.

        Returns
        -------
        batch : SeismicBatch
            Unchanged batch.
        """
        if split:
            return self._dump_split_segy(src, path)

        return self._dump_single_segy(src, path)

    @inbatch_parallel(init="indices", target="threads")
    def _dump_split_segy(self, index, src, path):
        """Dump data to segy files."""
        pos = self.get_pos(None, src, index)
        data = np.atleast_2d(getattr(self, src)[pos])

        path = os.path.join(path, str(index) + '.sgy')

        df = self.index.get_df([index], reset=False)
        sort_by = self.meta[src]['sorting']
        if sort_by is not None:
            df = df.sort_values(by=sort_by)

        df.reset_index(drop=self.index.name is None, inplace=True)
        headers = list(set(df.columns.levels[0]) - set(FILE_DEPENDEND_COLUMNS))
        segy_headers = [h for h in headers if hasattr(segyio.TraceField, h)]
        df = df[segy_headers]
        df.columns = df.columns.droplevel(1)

        write_segy_file(data, df, self.meta[src]['samples'], path)

    def _dump_single_segy(self, src, path):
        """Dump data to segy file."""
        data = np.vstack(getattr(self, src))

        df = self.index.get_df(reset=False)
        sort_by = self.meta[src]['sorting']
        if sort_by is not None:
            df = df.sort_values(by=sort_by)

        df = df.loc[self.indices]
        df.reset_index(drop=self.index.name is None, inplace=True)
        headers = list(set(df.columns.levels[0]) - set(FILE_DEPENDEND_COLUMNS))
        segy_headers = [h for h in headers if hasattr(segyio.TraceField, h)]
        df = df[segy_headers]
        df.columns = df.columns.droplevel(1)

        write_segy_file(data, df, self.meta[src]['samples'], path)

        return self

    @action
    def _dump_picking(self, src, path, traces, to_samples, columns=None):
        """Dump picking to file.

        Parameters
        ----------
        src : str
            Source to get picking from.
        path : str
            Output file path.
        traces : str
            Batch component with corresponding traces.
        to_samples : bool
            Should be picks converted to time samples.
        columns: array_like, optional
            Columns to include in the output file. See PICKS_FILE_HEADERS for default format.

        Returns
        -------
        batch : SeismicBatch
            Batch unchanged.
        """
        data = np.concatenate(getattr(self, src))
        if to_samples:
            data = self.meta[traces]['samples'][data]

        if columns is None:
            columns = PICKS_FILE_HEADERS

        df = self.index.get_df(reset=False)
        sort_by = self.meta[traces]['sorting']
        if sort_by is not None:
            df = df.sort_values(by=sort_by)

        df = df.loc[self.indices]
        df['timeOffset'] = data
        df = df.reset_index(drop=self.index.name is None)[columns]
        df.columns = df.columns.droplevel(1)
        df.to_csv(path, index=False)
        return self

    @action
    def load(self, src=None, fmt=None, components=None, **kwargs):
        """Load data into components.

        Parameters
        ----------
        src : misc, optional
            Source to load components from.
        fmt : str, optional
            Source format.
        components : str or array-like, optional
            Components to load.
        **kwargs: dict
            Any kwargs to be passed to load method.

        Returns
        -------
        batch : SeismicBatch
            Batch with loaded components.
        """
        if fmt.lower() in ['sgy', 'segy']:
            return self._load_segy(src=components, dst=components, **kwargs)
        if fmt == 'picks':
            return self._load_picking(components=components)

        return super().load(src=src, fmt=fmt, components=components, **kwargs)

    def _load_picking(self, components):
        """Load picking from file."""
        idf = self.index.get_df(reset=False)
        res = np.split(idf.y, np.cumsum(self.index.tracecounts))[:-1]
        self.add_components(components, init=res)
        return self

    @apply_to_each_component
    def _load_segy(self, src, dst, tslice=None):
        """Load data from segy files.

        Parameters
        ----------
        src : str, array-like
            Component to load.
        dst : str, array-like
            The batch component to put loaded data in.
        tslice: slice, optional
            Load a trace subset given by slice.

        Returns
        -------
        batch : SeismicBatch
            Batch with loaded components.
        """
        segy_index = SegyFilesIndex(self.index, name=src)
        sdf = segy_index.get_df()
        sdf['order'] = np.arange(len(sdf))
        order = self.index.get_df().merge(sdf)['order']

        batch = type(self)(segy_index)._load_from_segy_file(src=src, dst=dst, tslice=tslice) # pylint: disable=protected-access
        all_traces = np.concatenate(getattr(batch, dst))[order]
        self.meta[dst] = dict(samples=batch.meta[dst]['samples'])

        if self.index.name is None:
            res = np.array(list(np.expand_dims(all_traces, 1)) + [None])[:-1]
        else:
            lens = self.index.tracecounts
            res = np.array(np.split(all_traces, np.cumsum(lens)[:-1]) + [None])[:-1]

        self.add_components(dst, init=res)
        self.meta[dst]['sorting'] = None

        return self

    @inbatch_parallel(init="_init_component", target="threads")
    def _load_from_segy_file(self, index, *args, src, dst, tslice=None):
        """Load from a single segy file."""
        _ = src, args
        pos = self.get_pos(None, "indices", index)
        path = index
        trace_seq = self.index.get_df([index])[('TRACE_SEQUENCE_FILE', src)]
        if tslice is None:
            tslice = slice(None)

        with segyio.open(path, strict=False) as segyfile:
            traces = np.atleast_2d([segyfile.trace[i - 1][tslice] for i in
                                    np.atleast_1d(trace_seq).astype(int)])
            samples = segyfile.samples[tslice]

        getattr(self, dst)[pos] = traces
        if index == self.indices[0]:
            self.meta[dst]['samples'] = samples
            self.meta[dst]['sorting'] = None

        return self

    @action
    @inbatch_parallel(init="_init_component", target="threads")
    @apply_to_each_component
    def slice_traces(self, index, *args, src, dst, slice_obj):
        """
        Slice traces.

        Parameters
        ----------
        src : str, array-like
            The batch components to get the data from.
        dst : str, array-like
            The batch components to put the result in.
        slice_obj : slice
            Slice to extract from traces.

        Returns
        -------
        batch : SeismicBatch
            Batch with sliced traces.
        """
        _ = args
        pos = self.get_pos(None, src, index)
        data = getattr(self, src)[pos]
        getattr(self, dst)[pos] = data[:, slice_obj]
        return self

    @action
    @inbatch_parallel(init="_init_component", target="threads")
    @apply_to_each_component
    def pad_traces(self, index, *args, src, dst, **kwargs):
        """
        Pad traces with ```numpy.pad```.

        Parameters
        ----------
        src : str, array-like
            The batch components to get the data from.
        dst : str, array-like
            The batch components to put the result in.
        kwargs : dict
            Named arguments to ```numpy.pad```.

        Returns
        -------
        batch : SeismicBatch
            Batch with padded traces.
        """
        _ = args
        pos = self.get_pos(None, src, index)
        data = getattr(self, src)[pos]
        pad_width = kwargs['pad_width']
        if isinstance(pad_width, int):
            pad_width = (pad_width, pad_width)

        kwargs['pad_width'] = [(0, 0)] + [pad_width] + [(0, 0)] * (data.ndim - 2)
        getattr(self, dst)[pos] = np.pad(data, **kwargs)
        return self

    @action
    @inbatch_parallel(init="_init_component", target="threads")
    @apply_to_each_component
    def sort_traces(self, index, *args, src, dst, sort_by):
        """Sort traces.

        Parameters
        ----------
        src : str, array-like
            The batch components to get the data from.
        dst : str, array-like
            The batch components to put the result in.
        sort_by: str
            Sorting key.

        Returns
        -------
        batch : SeismicBatch
            Batch with new trace sorting.
        """
        _ = args
        pos = self.get_pos(None, src, index)
        df = self.index.get_df([index])
        order = np.argsort(df[sort_by].tolist())
        getattr(self, dst)[pos] = getattr(self, src)[pos][order]
        if pos == 0:
            self.meta[dst]['sorting'] = sort_by

        return self

    @action
    @inbatch_parallel(init="indices", post='_post_filter_by_mask', target="threads")
    @apply_to_each_component
    def drop_zero_traces(self, index, num_zero, src, **kwargs):
        """Drop traces with sequence of zeros longer than ```num_zero```.

        Parameters
        ----------
        num_zero : int
            Size of the sequence of zeros.
        src : str, array-like
            The batch components to get the data from.

        Returns
        -------
            : SeismicBatch
            Batch without dropped traces.
        """
        _ = kwargs
        pos = self.get_pos(None, src, index)
        traces = getattr(self, src)[pos]
        mask = list()
        for _, trace in enumerate(traces != 0):
            diff_zeros = np.diff(np.append(np.where(trace)[0], len(trace)))
            if len(diff_zeros) == 0:
                mask.append(False)
            else:
                mask.append(np.max(diff_zeros) < num_zero)
        return mask

    def items_viewer(self, src, scroll_step=1, **kwargs):
        """Scroll and view batch items. Emaple of use:
        ```
        %matplotlib notebook

        fig, tracker = batch.items_viewer('raw', vmin=-cv, vmax=cv, cmap='gray')
        fig.canvas.mpl_connect('scroll_event', tracker.onscroll)
        plt.show()
        ```

        Parameters
        ----------
        src : str
            The batch component with data to show.
        scroll_step : int, default: 1
            Number of batch items scrolled at one time.
        kwargs: dict
            Additional keyword arguments for plt.

        Returns
        -------
        fig, tracker
        """
        fig, ax = plt.subplots(1, 1)
        tracker = IndexTracker(ax, getattr(self, src), self.indices,
                               scroll_step=scroll_step, **kwargs)
        return fig, tracker

    def seismic_plot(self, src, index, to_samples=True, wiggle=False, xlim=None, ylim=None, std=1, # pylint: disable=too-many-branches, too-many-arguments
                     src_picking=None, s=None, c=None, figsize=None,
                     save_to=None, dpi=None, **kwargs):
        """Plot seismic traces.

        Parameters
        ----------
        src : str or array of str
            The batch component(s) with data to show.
        index : same type as batch.indices
            Data index to show.
        sample_tick : int
            Number of miliseconds between samples.
        wiggle : bool, default to False
            Show traces in a wiggle form.
        xlim : tuple, optionalgit
            Range in x-axis to show.
        ylim : tuple, optional
            Range in y-axis to show.
        std : scalar, optional
            Amplitude scale for traces in wiggle form.
        src_picking : str
            Component with picking data.
        s : scalar or array_like, shape (n, ), optional
            The marker size in points**2.
        c : color, sequence, or sequence of color, optional
            The marker color.
        figsize : array-like, optional
            Output plot size.
        save_to : str or None, optional
            If not None, save plot to given path.
        dpi : int, optional, default: None
            The resolution argument for matplotlib.pyplot.savefig.
        kwargs : dict
            Additional keyword arguments for plot.

        Returns
        -------
        Multi-column subplots.
        """
        pos = self.get_pos(None, 'indices', index)
        if len(np.atleast_1d(src)) == 1:
            src = (src,)

        if src_picking is not None:
            picking = getattr(self, src_picking)[pos]
            if to_samples:
                tick = np.diff(self.meta[src[0]]['samples'])[0]
                picking /= tick
            pts_picking = (range(len(picking)), picking)
        arrs = [getattr(self, isrc)[pos] for isrc in src]
        names = [' '.join([i, str(index)]) for i in src]
        seismic_plot(arrs=arrs, wiggle=wiggle, xlim=xlim, ylim=ylim, std=std,
                     pts=pts_picking, s=s, c=c, figsize=figsize, names=names,
                     save_to=save_to, dpi=dpi, **kwargs)
        return self

    def spectrum_plot(self, src, index, frame, max_freq=None,
                      figsize=None, save_to=None, **kwargs):
        """Plot seismogram(s) and power spectrum of given region in the seismogram(s).

        Parameters
        ----------
        src : str or array of str
            The batch component(s) with data to show.
        index : same type as batch.indices
            Data index to show.
        frame : tuple
            List of slices that frame region of interest.
        max_freq : scalar
            Upper frequence limit.
        figsize : array-like, optional
            Output plot size.
        save_to : str or None, optional
            If not None, save plot to given path.
        kwargs : dict
            Named argumets to matplotlib.pyplot.imshow.

        Returns
        -------
        Plot of seismogram(s) and power spectrum(s).
        """
        pos = self.get_pos(None, 'indices', index)
        if len(np.atleast_1d(src)) == 1:
            src = (src,)

        arrs = [getattr(self, isrc)[pos] for isrc in src]
        names = [' '.join([i, str(index)]) for i in src]
        samples = self.meta[src[0]]['samples']
        rate = samples[1] - samples[0]
        spectrum_plot(arrs=arrs, frame=frame, rate=rate, max_freq=max_freq,
                      names=names, figsize=figsize, save_to=save_to, **kwargs)
        return self

    def show_statistics(self, src, index, domain, tslice=None,
                        figsize=None, **kwargs):
        """Show statistics in 2D plots.

        Parameters
        ----------
        src : str
            The batch component with data to use for statistics calculation.
        index : same type as batch.indices
            Data index to select data from.
        domain : str, 'time' or 'frequency'
            Domain to calculate statistics in.
        tslice : slice, default to None
            Slice of time samples to select from data.
        figsize : array-like, optional
            Output plot size.
        kwargs : dict
            Named argumets to matplotlib.pyplot.imshow.

        Returns
        -------
        Plots of statistics distribution.
        """
        pos = self.get_pos(None, src, index)
        data = getattr(self, src)[pos]
        if tslice is not None:
            data = data[:, tslice]

        iline = self.index.get_df(index)['INLINE_3D']
        xline = self.index.get_df(index)['CROSSLINE_3D']
<<<<<<< HEAD
        show_statistics(data, domain=domain, iline=iline, xline=xline,
                        rate=rate, tslice=tslice, figsize=figsize, **kwargs)
=======
        if domain == 'time':
            vals = time_statistics(data)
        elif domain == 'frequency':
            samples = self.meta[src]['samples']
            rate = samples[1] - samples[0]
            vals = spectral_statistics(data, rate)
        else:
            raise ValueError('Unknown domain.')

        titles = ['RMS', 'STD', 'TOTAL VARIATION', 'MODE']
        show_statistics(vals, iline=iline, xline=xline, nrows=2, ncols=2,
                        figsize=figsize, titles=titles, **kwargs)
>>>>>>> 9519b9c8
        return self<|MERGE_RESOLUTION|>--- conflicted
+++ resolved
@@ -861,10 +861,6 @@
 
         iline = self.index.get_df(index)['INLINE_3D']
         xline = self.index.get_df(index)['CROSSLINE_3D']
-<<<<<<< HEAD
-        show_statistics(data, domain=domain, iline=iline, xline=xline,
-                        rate=rate, tslice=tslice, figsize=figsize, **kwargs)
-=======
         if domain == 'time':
             vals = time_statistics(data)
         elif domain == 'frequency':
@@ -877,5 +873,4 @@
         titles = ['RMS', 'STD', 'TOTAL VARIATION', 'MODE']
         show_statistics(vals, iline=iline, xline=xline, nrows=2, ncols=2,
                         figsize=figsize, titles=titles, **kwargs)
->>>>>>> 9519b9c8
         return self